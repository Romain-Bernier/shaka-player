/**
 * @license
 * Copyright 2016 Google Inc.
 *
 * Licensed under the Apache License, Version 2.0 (the "License");
 * you may not use this file except in compliance with the License.
 * You may obtain a copy of the License at
 *
 *     http://www.apache.org/licenses/LICENSE-2.0
 *
 * Unless required by applicable law or agreed to in writing, software
 * distributed under the License is distributed on an "AS IS" BASIS,
 * WITHOUT WARRANTIES OR CONDITIONS OF ANY KIND, either express or implied.
 * See the License for the specific language governing permissions and
 * limitations under the License.
 */

goog.provide('shaka.Player');

goog.require('goog.asserts');
goog.require('shaka.Deprecate');
goog.require('shaka.log');
goog.require('shaka.media.ActiveStreamMap');
goog.require('shaka.media.AdaptationSetCriteria');
goog.require('shaka.media.BufferingObserver');
goog.require('shaka.media.DrmEngine');
goog.require('shaka.media.ManifestParser');
goog.require('shaka.media.MediaSourceEngine');
goog.require('shaka.media.MuxJSClosedCaptionParser');
goog.require('shaka.media.NoopCaptionParser');
goog.require('shaka.media.PeriodObserver');
goog.require('shaka.media.PlayRateController');
goog.require('shaka.media.Playhead');
goog.require('shaka.media.PlayheadObserverManager');
goog.require('shaka.media.PreferenceBasedCriteria');
goog.require('shaka.media.RegionObserver');
goog.require('shaka.media.RegionTimeline');
goog.require('shaka.media.SegmentReference');
goog.require('shaka.media.StreamingEngine');
goog.require('shaka.net.NetworkingEngine');
goog.require('shaka.routing.Walker');
goog.require('shaka.text.SimpleTextDisplayer');
goog.require('shaka.util.ArrayUtils');
goog.require('shaka.util.Error');
goog.require('shaka.util.EventManager');
goog.require('shaka.util.FakeEvent');
goog.require('shaka.util.FakeEventTarget');
goog.require('shaka.util.IDestroyable');
goog.require('shaka.util.LanguageUtils');
goog.require('shaka.util.ManifestParserUtils');
goog.require('shaka.util.MimeUtils');
goog.require('shaka.util.MultiMap');
goog.require('shaka.util.Periods');
goog.require('shaka.util.Platform');
goog.require('shaka.util.PlayerConfiguration');
goog.require('shaka.util.Stats');
goog.require('shaka.util.StreamUtils');


/**
 * @event shaka.Player.ErrorEvent
 * @description Fired when a playback error occurs.
 * @property {string} type
 *   'error'
 * @property {!shaka.util.Error} detail
 *   An object which contains details on the error.  The error's 'category' and
 *   'code' properties will identify the specific error that occurred.  In an
 *   uncompiled build, you can also use the 'message' and 'stack' properties
 *   to debug.
 * @exportDoc
 */

/**
 * @event shaka.Player.StateChangeEvent
 * @description Fired when the player changes load states.
 * @property {string} type
 *    'onstatechange'
 * @property {string} state
 *    The name of the state that the player just entered.
 * @exportDoc
 */

/**
 * @event shaka.Player.StateIdleEvent
 * @description Fired when the player has stopped changing states and will
 *    remain idle until a new state change request (e.g. load, attach, etc.) is
 *    made.
 * @property {string} type
 *    'onstateidle'
 * @property {string} state
 *    The name of the state that the player stopped in.
 * @exportDoc
 */

/**
 * @event shaka.Player.EmsgEvent
 * @description Fired when a non-typical emsg is found in a segment.
 * @property {string} type
 *   'emsg'
 * @property {shaka.extern.EmsgInfo} detail
 *   An object which contains the content of the emsg box.
 * @exportDoc
 */


/**
 * @event shaka.Player.DrmSessionUpdateEvent
 * @description Fired when the CDM has accepted the license response.
 * @property {string} type
 *   'drmsessionupdate'
 * @exportDoc
 */


/**
 * @event shaka.Player.TimelineRegionAddedEvent
 * @description Fired when a media timeline region is added.
 * @property {string} type
 *   'timelineregionadded'
 * @property {shaka.extern.TimelineRegionInfo} detail
 *   An object which contains a description of the region.
 * @exportDoc
 */


/**
 * @event shaka.Player.TimelineRegionEnterEvent
 * @description Fired when the playhead enters a timeline region.
 * @property {string} type
 *   'timelineregionenter'
 * @property {shaka.extern.TimelineRegionInfo} detail
 *   An object which contains a description of the region.
 * @exportDoc
 */


/**
 * @event shaka.Player.TimelineRegionExitEvent
 * @description Fired when the playhead exits a timeline region.
 * @property {string} type
 *   'timelineregionexit'
 * @property {shaka.extern.TimelineRegionInfo} detail
 *   An object which contains a description of the region.
 * @exportDoc
 */


/**
 * @event shaka.Player.BufferingEvent
 * @description Fired when the player's buffering state changes.
 * @property {string} type
 *   'buffering'
 * @property {boolean} buffering
 *   True when the Player enters the buffering state.
 *   False when the Player leaves the buffering state.
 * @exportDoc
 */


/**
 * @event shaka.Player.LoadingEvent
 * @description Fired when the player begins loading. The start of loading is
 *   defined as when the user has communicated intent to load content (i.e.
 *   Player.load has been called).
 * @property {string} type
 *   'loading'
 * @exportDoc
 */


/**
 * @event shaka.Player.UnloadingEvent
 * @description Fired when the player unloads or fails to load.
 *   Used by the Cast receiver to determine idle state.
 * @property {string} type
 *   'unloading'
 * @exportDoc
 */


/**
 * @event shaka.Player.TextTrackVisibilityEvent
 * @description Fired when text track visibility changes.
 * @property {string} type
 *   'texttrackvisibility'
 * @exportDoc
 */


/**
 * @event shaka.Player.TracksChangedEvent
 * @description Fired when the list of tracks changes.  For example, this will
 *   happen when changing periods or when track restrictions change.
 * @property {string} type
 *   'trackschanged'
 * @exportDoc
 */


/**
 * @event shaka.Player.AdaptationEvent
 * @description Fired when an automatic adaptation causes the active tracks
 *   to change.  Does not fire when the application calls selectVariantTrack()
 *   selectTextTrack(), selectAudioLanguage() or selectTextLanguage().
 * @property {string} type
 *   'adaptation'
 * @exportDoc
 */


/**
 * @event shaka.Player.VariantChangedEvent
 * @description Fired when a call from the application caused a variant change.
 *  Can be triggered by calls to selectVariantTrack() or selectAudioLanguage().
 *  Does not fire when an automatic adaptation causes a variant change.
 * @property {string} type
 *   'variantchanged'
 * @exportDoc
 */


/**
 * @event shaka.Player.TextChangedEvent
 * @description Fired when a call from the application caused a text stream
 *  change. Can be triggered by calls to selectTextTrack() or
 *  selectTextLanguage().
 * @property {string} type
 *   'textchanged'
 * @exportDoc
 */


/**
 * @event shaka.Player.ExpirationUpdatedEvent
 * @description Fired when there is a change in the expiration times of an
 *   EME session.
 * @property {string} type
 *   'expirationupdated'
 * @exportDoc
 */


/**
 * @event shaka.Player.LargeGapEvent
 * @description Fired when the playhead enters a large gap.  If
 *   |config.streaming.jumpLargeGaps| is set, the default action of this event
 *   is to jump the gap; this can be prevented by calling preventDefault() on
 *   the event object.
 * @property {string} type
 *   'largegap'
 * @property {number} currentTime
 *   The current time of the playhead.
 * @property {number} gapSize
 *   The size of the gap, in seconds.
 * @exportDoc
 */


/**
 * @event shaka.Player.ManifestParsedEvent
 * @description Fired after the manifest has been parsed, but before anything
 *   else happens. The manifest may contain streams that will be filtered out,
 *   at this stage of the loading process.
 * @property {string} type
 *   'manifestparsed'
 * @exportDoc
 */


/**
 * @event shaka.Player.StreamingEvent
 * @description Fired after the manifest has been parsed and track information
 *   is available, but before streams have been chosen and before any segments
 *   have been fetched.  You may use this event to configure the player based on
 *   information found in the manifest.
 * @property {string} type
 *   'streaming'
 * @exportDoc
 */


/**
 * @event shaka.Player.AbrStatusChangedEvent
 * @description Fired when the state of abr has been changed.
 *    (Enabled or disabled).
 * @property {string} type
 *   'abrstatuschanged'
 * @property {boolean} newStatus
 *  The new status of the application. True for 'is enabled' and
 *  false otherwise.
 * @exportDoc
 */


/**
 * @summary The main player object for Shaka Player.
 *
 * @implements {shaka.util.IDestroyable}
 * @export
 */
shaka.Player = class extends shaka.util.FakeEventTarget {
  /**
   * @param {HTMLMediaElement=} mediaElement
   *    When provided, the player will attach to |mediaElement|, similar to
   *    calling |attach|. When not provided, the player will remain detached.
   * @param {function(shaka.Player)=} dependencyInjector Optional callback
   *   which is called to inject mocks into the Player.  Used for testing.
   */
  constructor(mediaElement, dependencyInjector) {
    super();

    /** @private {shaka.Player.LoadMode} */
    this.loadMode_ = shaka.Player.LoadMode.NOT_LOADED;

    /** @private {HTMLMediaElement} */
    this.video_ = null;

    /**
     * Since we may not always have a text displayer created (e.g. before |load|
     * is called), we need to track what text visibility SHOULD be so that we
     * can ensure that when we create the text displayer. When we create our
     * text displayer, we will use this to show (or not show) text as per the
     * user's requests.
     *
     * @private {boolean}
     */
    this.isTextVisible_ = false;

    /** @private {shaka.util.EventManager} */
    this.eventManager_ = new shaka.util.EventManager();

    /** @private {shaka.net.NetworkingEngine} */
    this.networkingEngine_ = null;

    /** @private {shaka.media.DrmEngine} */
    this.drmEngine_ = null;

    /** @private {shaka.media.MediaSourceEngine} */
    this.mediaSourceEngine_ = null;

    /** @private {shaka.media.Playhead} */
    this.playhead_ = null;

    /**
     * The playhead observers are used to monitor the position of the playhead
     * and some other source of data (e.g. buffered content), and raise events.
     *
     * @private {shaka.media.PlayheadObserverManager}
     */
    this.playheadObservers_ = null;

    /**
     * This is our control over the playback rate of the media element. This
     * provides the missing functionality that we need to provide trick play,
     * for example a negative playback rate.
     *
     * @private {shaka.media.PlayRateController}
     */
    this.playRateController_ = null;

    // We use the buffering observer and timer to track when we move from having
    // enough buffered content to not enough. They only exist when content has
    // been loaded and are not re-used between loads.
    /** @private {shaka.util.Timer} */
    this.bufferPoller_ = null;

    /** @private {shaka.media.BufferingObserver} */
    this.bufferObserver_ = null;

    /** @private {shaka.media.RegionTimeline} */
    this.regionTimeline_ = null;

    /** @private {shaka.media.StreamingEngine} */
    this.streamingEngine_ = null;

    /** @private {shaka.extern.ManifestParser} */
    this.parser_ = null;

    /** @private {?shaka.extern.Manifest} */
    this.manifest_ = null;

    /** @private {?string} */
    this.assetUri_ = null;

    /** @private {shaka.extern.AbrManager} */
    this.abrManager_ = null;

    /**
     * The factory that was used to create the abrManager_ instance.
     * @private {?shaka.extern.AbrManager.Factory}
     */
    this.abrManagerFactory_ = null;

    /**
     * Contains an ID for use with creating streams.  The manifest parser should
     * start with small IDs, so this starts with a large one.
     * @private {number}
     */
    this.nextExternalStreamId_ = 1e9;

    /** @private {!Set.<shaka.extern.Stream>} */
    this.loadingTextStreams_ = new Set();

    /** @private {boolean} */
    this.switchingPeriods_ = true;

    /** @private {?shaka.extern.Variant} */
    this.deferredVariant_ = null;

    /** @private {boolean} */
    this.deferredVariantClearBuffer_ = false;

    /** @private {number} */
    this.deferredVariantClearBufferSafeMargin_ = 0;

    /** @private {?shaka.extern.Stream} */
    this.deferredTextStream_ = null;

    /**
     * A mapping of which streams are/were active in each period. Used when the
     * current period (the one containing playhead) differs from the active
     * period (the one being streamed in by streaming engine).
     *
     * @private {!shaka.media.ActiveStreamMap}
     */
    this.activeStreams_ = new shaka.media.ActiveStreamMap();

    /** @private {?shaka.extern.PlayerConfiguration} */
    this.config_ = this.defaultConfig_();

    /**
     * The TextDisplayerFactory that was last used to make a text displayer.
     * Stored so that we can tell if a new type of text displayer is desired.
     * @private {?shaka.extern.TextDisplayer.Factory}
     */
    this.lastTextFactory_;

    /** @private {{width: number, height: number}} */
    this.maxHwRes_ = {width: Infinity, height: Infinity};

    /** @private {shaka.util.Stats} */
    this.stats_ = null;

    /** @private {!shaka.media.AdaptationSetCriteria} */
    this.currentAdaptationSetCriteria_ =
        new shaka.media.PreferenceBasedCriteria(
            this.config_.preferredAudioLanguage,
            this.config_.preferredVariantRole,
            this.config_.preferredAudioChannelCount);

    /** @private {string} */
    this.currentTextLanguage_ = this.config_.preferredTextLanguage;

    /** @private {string} */
    this.currentTextRole_ = this.config_.preferredTextRole;

    if (dependencyInjector) {
      dependencyInjector(this);
    }

    this.networkingEngine_ = this.createNetworkingEngine();

    // If the browser comes back online after being offline, then try to play
    // again.
    this.eventManager_.listen(window, 'online', () => {
      this.retryStreaming();
    });

    /** @private {shaka.routing.Node} */
    this.detachNode_ = {name: 'detach'};
    /** @private {shaka.routing.Node} */
    this.attachNode_ = {name: 'attach'};
    /** @private {shaka.routing.Node} */
    this.unloadNode_ = {name: 'unload'};
    /** @private {shaka.routing.Node} */
    this.parserNode_ = {name: 'manifest-parser'};
    /** @private {shaka.routing.Node} */
    this.manifestNode_ = {name: 'manifest'};
    /** @private {shaka.routing.Node} */
    this.mediaSourceNode_ = {name: 'media-source'};
    /** @private {shaka.routing.Node} */
    this.drmNode_ = {name: 'drm-engine'};
    /** @private {shaka.routing.Node} */
    this.loadNode_ = {name: 'load'};
    /** @private {shaka.routing.Node} */
    this.srcEqualsDrmNode_ = {name: 'src-equals-drm-engine'};
    /** @private {shaka.routing.Node} */
    this.srcEqualsNode_ = {name: 'src-equals'};

    const AbortableOperation = shaka.util.AbortableOperation;

    const actions = new Map();
    actions.set(this.attachNode_, (has, wants) => {
      return AbortableOperation.notAbortable(this.onAttach_(has, wants));
    });
    actions.set(this.detachNode_, (has, wants) => {
      return AbortableOperation.notAbortable(this.onDetach_(has, wants));
    });
    actions.set(this.unloadNode_, (has, wants) => {
      return AbortableOperation.notAbortable(this.onUnload_(has, wants));
    });
    actions.set(this.mediaSourceNode_, (has, wants) => {
      const p = this.onInitializeMediaSourceEngine_(has, wants);
      return AbortableOperation.notAbortable(p);
    });
    actions.set(this.parserNode_, (has, wants) => {
      const p = this.onInitializeParser_(has, wants);
      return AbortableOperation.notAbortable(p);
    });
    actions.set(this.manifestNode_, (has, wants) => {
      // This action is actually abortable, so unlike the other callbacks, this
      // one will return an abortable operation.
      return this.onParseManifest_(has, wants);
    });
    actions.set(this.drmNode_, (has, wants) => {
      const p = this.onInitializeDrm_(has, wants);
      return AbortableOperation.notAbortable(p);
    });
    actions.set(this.loadNode_, (has, wants) => {
      return AbortableOperation.notAbortable(this.onLoad_(has, wants));
    });

    actions.set(this.srcEqualsDrmNode_, (has, wants) => {
      const p = this.onInitializeSrcEqualsDrm_(has, wants);
      return AbortableOperation.notAbortable(p);
    });
    actions.set(this.srcEqualsNode_, (has, wants) => {
      return this.onSrcEquals_(has, wants);
    });

    /** @private {shaka.routing.Walker.Implementation} */
    const walkerImplementation = {
      getNext: (at, has, goingTo, wants) => {
        return this.getNextStep_(at, has, goingTo, wants);
      },
      enterNode: (node, has, wants) => {
        this.dispatchEvent(new shaka.util.FakeEvent(
            /* name= */ 'onstatechange',
            /* data= */ {'state': node.name}));

        const action = actions.get(node);
        return action(has, wants);
      },
      handleError: async (has, error) => {
        shaka.log.warning('The walker saw an error:');
        if (error instanceof shaka.util.Error) {
          shaka.log.warning('Error Code:', error.code);
        } else {
          shaka.log.warning('Error Message:', error.message);
          shaka.log.warning('Error Stack:', error.stack);
        }

        // Regardless of what state we were in, if there is an error, we unload.
        // This ensures that any initialized system will be torn-down and we
        // will go back to a safe foundation. We assume that the media element
        // is always safe to use after an error.
        await this.onUnload_(has, shaka.Player.createEmptyPayload_());

        // There are only two nodes that come before we start loading content,
        // attach and detach. If we have a media element, it means we were
        // attached to the element, and we can safely return to the attach state
        // (we assume that the video element is always re-usable). We favor
        // returning to the attach node since it means that the app won't need
        // to re-attach if it saw an error.
        return has.mediaElement ? this.attachNode_ : this.detachNode_;
      },
      onIdle: (node) => {
        this.dispatchEvent(new shaka.util.FakeEvent(
            /* name= */ 'onstateidle',
            /* data= */ {'state': node.name}));
      },
    };

    /** @private {shaka.routing.Walker} */
    this.walker_ = new shaka.routing.Walker(
        this.detachNode_,
        shaka.Player.createEmptyPayload_(),
        walkerImplementation);

    // Even though |attach| will start in later interpreter cycles, it should be
    // the LAST thing we do in the constructor because conceptually it relies on
    // player having been initialized.
    if (mediaElement) {
      this.attach(mediaElement, /* initializeMediaSource= */ true);
    }
  }

  /**
   * After destruction, a Player object cannot be used again.
   *
   * @override
   * @export
   */
  async destroy() {
    // Make sure we only execute the destroy logic once.
    if (this.loadMode_ == shaka.Player.LoadMode.DESTROYED) {
      return;
    }

    // Mark as "dead". This should stop external-facing calls from changing our
    // internal state any more. This will stop calls to |attach|, |detach|, etc.
    // from interrupting our final move to the detached state.
    this.loadMode_ = shaka.Player.LoadMode.DESTROYED;

    // Because we have set |loadMode_| to |DESTROYED| we can't call |detach|. We
    // must talk to |this.walker_| directly.
    const events = this.walker_.startNewRoute((currentPayload) => {
      return {
        node: this.detachNode_,
        payload: shaka.Player.createEmptyPayload_(),
        interruptible: false,
      };
    });

    // Wait until the detach has finished so that we don't interrupt it by
    // calling |destroy| on |this.walker_|. To avoid failing here, we always
    // resolve the promise.
    await new Promise((resolve) => {
      events.onStart = () => {
        shaka.log.info('Preparing to destroy walker...');
      };
      events.onEnd = () => {
        resolve();
      };
      events.onCancel = () => {
        goog.asserts.assert(false,
            'Our final detach call should never be cancelled.');
        resolve();
      };
      events.onError = () => {
        goog.asserts.assert(false,
            'Our final detach call should never see an error');
        resolve();
      };
      events.onSkip = () => {
        goog.asserts.assert(false,
            'Our final detach call should never be skipped');
        resolve();
      };
    });
    await this.walker_.destroy();

    // Tear-down the event manager to ensure messages stop moving around.
    if (this.eventManager_) {
      this.eventManager_.release();
      this.eventManager_ = null;
    }

    this.abrManagerFactory_ = null;
    this.abrManager_ = null;
    this.config_ = null;

    if (this.networkingEngine_) {
      await this.networkingEngine_.destroy();
      this.networkingEngine_ = null;
    }
  }

  /**
   * Registers a plugin callback that will be called with support().  The
   * callback will return the value that will be stored in the return value from
   * support().
   *
   * @param {string} name
   * @param {function():*} callback
   * @export
   */
  static registerSupportPlugin(name, callback) {
    shaka.Player.supportPlugins_[name] = callback;
  }

  /**
   * Return whether the browser provides basic support.  If this returns false,
   * Shaka Player cannot be used at all.  In this case, do not construct a
   * Player instance and do not use the library.
   *
   * @return {boolean}
   * @export
   */
  static isBrowserSupported() {
    // Basic features needed for the library to be usable.
    const basicSupport = !!window.Promise && !!window.Uint8Array &&
                         !!Array.prototype.forEach;
    if (!basicSupport) {
      return false;
    }

    // DRM support is not strictly necessary, but the APIs at least need to be
    // there.  Our no-op DRM polyfill should handle that.
    // TODO(#1017): Consider making even DrmEngine optional.
    const drmSupport = shaka.media.DrmEngine.isBrowserSupported();
    if (!drmSupport) {
      return false;
    }

    // If we have MediaSource (MSE) support, we should be able to use Shaka.
    if (shaka.util.Platform.supportsMediaSource()) {
      return true;
    }

    // If we don't have MSE, we _may_ be able to use Shaka.  Look for native HLS
    // support, and call this platform usable if we have it.
    return shaka.util.Platform.supportsMediaType('application/x-mpegurl');
  }

  /**
   * Probes the browser to determine what features are supported.  This makes a
   * number of requests to EME/MSE/etc which may result in user prompts.  This
   * should only be used for diagnostics.
   *
   * NOTE: This may show a request to the user for permission.
   *
   * @see https://bit.ly/2ywccmH
   * @return {!Promise.<shaka.extern.SupportType>}
   * @export
   */
  static probeSupport() {
    goog.asserts.assert(shaka.Player.isBrowserSupported(),
        'Must have basic support');
    return shaka.media.DrmEngine.probeSupport().then((drm) => {
      const manifest = shaka.media.ManifestParser.probeSupport();
      const media = shaka.media.MediaSourceEngine.probeSupport();
      const ret = {
        manifest: manifest,
        media: media,
        drm: drm,
      };

      const plugins = shaka.Player.supportPlugins_;
      for (const name in plugins) {
        ret[name] = plugins[name]();
      }

      return ret;
    });
  }

  /**
   * Tell the player to use |mediaElement| for all |load| requests until
   * |detach| or |destroy| are called.
   *
   * Calling |attach| with |initializedMediaSource=true| will tell the player to
   * take the initial load step and initialize media source.
   *
   * Calls to |attach| will interrupt any in-progress calls to |load| but cannot
   * interrupt calls to |attach|, |detach|, or |unload|.
   *
   * @param {!HTMLMediaElement} mediaElement
   * @param {boolean=} initializeMediaSource
   * @return {!Promise}
   * @export
   */
  attach(mediaElement, initializeMediaSource = true) {
    // Do not allow the player to be used after |destroy| is called.
    if (this.loadMode_ == shaka.Player.LoadMode.DESTROYED) {
      return Promise.reject(this.createAbortLoadError_());
    }

    const payload = shaka.Player.createEmptyPayload_();
    payload.mediaElement = mediaElement;

    // If the platform does not support media source, we will never want to
    // initialize media source.
    if (!shaka.util.Platform.supportsMediaSource()) {
      initializeMediaSource = false;
    }

    const destination = initializeMediaSource ?
                        this.mediaSourceNode_ :
                        this.attachNode_;

    // Do not allow this route to be interrupted because calls after this attach
    // call will depend on the media element being attached.
    const events = this.walker_.startNewRoute((currentPayload) => {
      return {
        node: destination,
        payload: payload,
        interruptible: false,
      };
    });

    // List to the events that can occur with our request.
    events.onStart = () => shaka.log.info('Starting attach...');
    return this.wrapWalkerListenersWithPromise_(events);
  }

  /**
   * Tell the player to stop using its current media element. If the player is:
   *  - detached, this will do nothing,
   *  - attached, this will release the media element,
   *  - loading, this will abort loading, unload, and release the media element,
   *  - playing content, this will stop playback, unload, and release the media
   *    element.
   *
   * Calls to |detach| will interrupt any in-progress calls to |load| but cannot
   * interrupt calls to |attach|, |detach|, or |unload|.
   *
   * @return {!Promise}
   * @export
   */
  detach() {
    // Do not allow the player to be used after |destroy| is called.
    if (this.loadMode_ == shaka.Player.LoadMode.DESTROYED) {
      return Promise.reject(this.createAbortLoadError_());
    }

    // Tell the walker to go "detached", but do not allow it to be interrupted.
    // If it could be interrupted it means that our media element could fall out
    // of sync.
    const events = this.walker_.startNewRoute((currentPayload) => {
      return {
        node: this.detachNode_,
        payload: shaka.Player.createEmptyPayload_(),
        interruptible: false,
      };
    });

    events.onStart = () => shaka.log.info('Starting detach...');
    return this.wrapWalkerListenersWithPromise_(events);
  }

  /**
   * Tell the player to either return to:
   *   - detached (when it does not have a media element),
   *   - attached (when it has a media element and
   *     |initializedMediaSource=false|)
   *   - media source initialized (when it has a media element and
   *     |initializedMediaSource=true|)
   *
   * Calls to |unload| will interrupt any in-progress calls to |load| but cannot
   * interrupt calls to |attach|, |detach|, or |unload|.
   *
   * @param {boolean=} initializeMediaSource
   * @return {!Promise}
   * @export
   */
  unload(initializeMediaSource = true) {
    // Do not allow the player to be used after |destroy| is called.
    if (this.loadMode_ == shaka.Player.LoadMode.DESTROYED) {
      return Promise.reject(this.createAbortLoadError_());
    }

    // If the platform does not support media source, we will never want to
    // initialize media source.
    if (!shaka.util.Platform.supportsMediaSource()) {
      initializeMediaSource = false;
    }

    // Since we are going either to attached or detached (through unloaded), we
    // can't allow it to be interrupted or else we could lose track of what
    // media element we are suppose to use.
    //
    // Using the current payload, we can determine which node we want to go to.
    // If we have a media element, we want to go back to attached. If we have no
    // media element, we want to go back to detached.
    const payload = shaka.Player.createEmptyPayload_();

    const events = this.walker_.startNewRoute((currentPayload) => {
      // When someone calls |unload| we can either be before attached or
      // detached (there is nothing stopping someone from calling |detach| when
      // we are already detached).
      //
      // If we are attached to the correct element, we can tear down the
      // previous playback components and go to the attached media source node
      // depending on whether or not the caller wants to pre-init media source.
      //
      // If we don't have a media element, we assume that we are already at the
      // detached node - but only the walker knows that. To ensure we are
      // actually there, we tell the walker to go to detach. While this is
      // technically unnecessary, it ensures that we are in the state we want
      // to be in and ready for the next request.
      let destination = null;

      if (currentPayload.mediaElement && initializeMediaSource) {
        destination = this.mediaSourceNode_;
      } else if (currentPayload.mediaElement) {
        destination = this.attachNode_;
      } else {
        destination = this.detachNode_;
      }

      goog.asserts.assert(destination, 'We should have picked a destination.');

      // Copy over the media element because we want to keep using the same
      // element - the other values don't matter.
      payload.mediaElement = currentPayload.mediaElement;

      return {
        node: destination,
        payload: payload,
        interruptible: false,
      };
    });

    events.onStart = () => shaka.log.info('Starting unload...');
    return this.wrapWalkerListenersWithPromise_(events);
  }

  /**
   * Tell the player to load the content at |assetUri| and start playback at
   * |startTime|. Before calling |load|, a call to |attach| must have succeeded.
   *
   * Calls to |load| will interrupt any in-progress calls to |load| but cannot
   * interrupt calls to |attach|, |detach|, or |unload|.
   *
   * @param {string} assetUri
   * @param {?number=} startTime
   *    When |startTime| is |null| or |undefined|, playback will start at the
   *    default start time (0 for VOD and liveEdge for LIVE).
   * @param {string|shaka.extern.ManifestParser.Factory=} mimeType
   * @return {!Promise}
   * @export
   */
  load(assetUri, startTime, mimeType) {
    // Do not allow the player to be used after |destroy| is called.
    if (this.loadMode_ == shaka.Player.LoadMode.DESTROYED) {
      return Promise.reject(this.createAbortLoadError_());
    }

    // We dispatch the loading event when someone calls |load| because we want
    // to surface the user intent.
    this.dispatchEvent(new shaka.util.FakeEvent('loading'));

    // Right away we know what the asset uri and start-of-load time are. We will
    // fill-in the rest of the information later.
    const payload = shaka.Player.createEmptyPayload_();
    payload.uri = assetUri;
    payload.startTimeOfLoad = Date.now() / 1000;

    if (mimeType && typeof mimeType != 'string') {
      shaka.Deprecate.deprecateFeature(
          2, 6,
          'Loading with a manifest parser factory',
          'Please register a manifest parser and for the mime-type.');
      const Factory =
      /** @type {shaka.extern.ManifestParser.Factory} */ (mimeType);
      payload.factory = () => new Factory();
    }

    if (mimeType && typeof mimeType == 'string') {
      payload.mimeType = /** @type {string} */ (mimeType);
    }

    // Because we allow |startTime| to be optional, it means that it will be
    // |undefined| when not provided. This means that we need to re-map
    // |undefined| to |null| while preserving |0| as a meaningful value.
    if (startTime !== undefined) {
      payload.startTime = startTime;
    }

    // TODO: Refactor to determine whether it's a manifest or not, and whether
    // or not we can play it.  Then we could return a better error than
    // UNABLE_TO_GUESS_MANIFEST_TYPE for WebM in Safari.
    const useSrcEquals = this.shouldUseSrcEquals_(payload);
    const destination = useSrcEquals ? this.srcEqualsNode_ : this.loadNode_;

    // Allow this request to be interrupted, this will allow other requests to
    // cancel a load and quickly start a new load.
    const events = this.walker_.startNewRoute((currentPayload) => {
      if (currentPayload.mediaElement == null) {
        // Because we return null, this "new route" will not be used.
        return null;
      }

      // Keep using whatever media element we have right now.
      payload.mediaElement = currentPayload.mediaElement;

      return {
        node: destination,
        payload: payload,
        interruptible: true,
      };
    });

    // Load's request is a little different, so we can't use our normal
    // listeners-to-promise method. It is the only request where we may skip the
    // request, so we need to set the on skip callback to reject with a specific
    // error.
    events.onStart =
        () => shaka.log.info('Starting load of ' + assetUri + '...');
    return new Promise((resolve, reject) => {
      events.onSkip = () => reject(new shaka.util.Error(
          shaka.util.Error.Severity.CRITICAL,
          shaka.util.Error.Category.PLAYER,
          shaka.util.Error.Code.NO_VIDEO_ELEMENT));

      events.onEnd = () => resolve();
      events.onCancel = () => reject(this.createAbortLoadError_());
      events.onError = (e) => reject(e);
    });
  }

  /**
   * Check if src= should be used to load the asset at |uri|. Assume that media
   * source is the default option, and that src= is for special cases.
   *
   * @param {shaka.routing.Payload} payload
   * @return {boolean}
   *    |true| if the content should be loaded with src=, |false| if the content
   *    should be loaded with MediaSource.
   * @private
   */
  shouldUseSrcEquals_(payload) {
    const Platform = shaka.util.Platform;

    // If an explicit ManifestParser factory has been given, we can't do src=.
    if (payload.factory) {
      return false;
    }

    // If we are using a platform that does not support media source, we will
    // fall back to src= to handle all playback.
    if (!Platform.supportsMediaSource()) {
      return true;
    }

    // The most accurate way to tell the player how to load the content is via
    // MIME type.  We can fall back to features of the URI if needed.
    let mimeType = payload.mimeType;
    const uri = payload.uri || '';

    // If we don't have a MIME type, try to guess based on the file extension.
    // TODO: Too generic to belong to ManifestParser now.  Refactor.
    if (!mimeType) {
      // Try using the uri extension.
      const extension = shaka.media.ManifestParser.getExtension(uri);
      mimeType = {
        'mp4': 'video/mp4',
        'm4v': 'video/mp4',
        'm4a': 'audio/mp4',
        'webm': 'video/webm',
        'ts': 'video/mp2t',
        'm3u8': 'application/x-mpegurl',
        'mp3': 'audio/mpeg',
        'aac': 'audio/aac',
        'flac': 'audio/flac',
      }[extension];
    }

    // TODO: The load graph system has a design limitation that requires routing
    // destination to be chosen synchronously.  This means we can only make the
    // right choice about src= consistently if we have a well-known file
    // extension or API-provided MIME type.  Detection of MIME type from a HEAD
    // request (as is done for manifest types) can't be done yet.

    if (mimeType) {
      // If we have a MIME type, check if the browser can play it natively.
      // This will cover both single files and native HLS.
      const canPlayNatively = Platform.supportsMediaType(mimeType);

<<<<<<< HEAD
    this.stats_.setLoadLatency(delta);
    shaka.log.v2('loadlatency', delta);
  });
};
=======
      // If we can't play natively, then src= isn't an option.
      if (!canPlayNatively) {
        return false;
      }
>>>>>>> 3de04a92

      const canPlayMediaSource =
          shaka.media.ManifestParser.isSupported(uri, mimeType);

      // If MediaSource isn't an option, the native option is our only chance.
      if (!canPlayMediaSource) {
        return true;
      }

<<<<<<< HEAD
/**
 * This should only be called by the load graph when it is time to set-up the
 * media element to play content using src=. The only times this may be called
 * is when we are attached to the same media element as in the request.
 *
 * This method assumes that it is safe for it to execute, the load-graph is
 * responsible for ensuring all assumptions are true.
 *
 * @param {shaka.routing.Payload} has
 * @param {shaka.routing.Payload} wants
 * @return {!shaka.util.AbortableOperation}
 *
 * @private
 */
shaka.Player.prototype.onSrcEquals_ = function(has, wants) {
  goog.asserts.assert(
      has.mediaElement,
      'We should have a media element when loading.');
  goog.asserts.assert(
      wants.uri,
      '|has| should have a valid uri when loading.');
  goog.asserts.assert(
      wants.startTimeOfLoad,
      '|wants| should tell us when the load was originally requested');
  goog.asserts.assert(
      this.video_ == has.mediaElement,
      'The video element should match our media element');

  // Lock-in the values that we are using so that the routing logic knows what
  // we have.
  has.uri = wants.uri;
  has.startTime = wants.startTime;

  // Save the uri so that it can be used outside of the load-graph.
  this.assetUri_ = has.uri;

  // Stats are for a single playback/load session.
  this.stats_ = new shaka.util.Stats();

  this.playhead_ = new shaka.media.SrcEqualsPlayhead(has.mediaElement);

  if (has.startTime != null) {
    this.playhead_.setStartTime(has.startTime);
  }

  this.playRateController_ = new shaka.media.PlayRateController({
    getRate: () => has.mediaElement.playbackRate,
    setRate: (rate) => { has.mediaElement.playbackRate = rate; },
    movePlayhead: (delta) => { has.mediaElement.currentTime += delta; },
  });

  // We need to start the buffer management code near the end because it will
  // set the initial buffering state and that depends on other components being
  // initialized.
  const rebufferThreshold = this.config_.streaming.rebufferingGoal;
  this.startBufferManagement_(rebufferThreshold);

  // Add all media element listeners.
  const updateStateHistory = () => this.updateStateHistory_();
  this.eventManager_.listen(has.mediaElement, 'playing', updateStateHistory);
  this.eventManager_.listen(has.mediaElement, 'pause', updateStateHistory);
  this.eventManager_.listen(has.mediaElement, 'ended', updateStateHistory);

  // Wait for the 'loadeddata' event to measure load() latency.
  this.eventManager_.listenOnce(has.mediaElement, 'loadeddata', () => {
    const now = Date.now() / 1000;
    const delta = now - wants.startTimeOfLoad;

    this.stats_.setLoadLatency(delta);
    shaka.log.v2('loadlatency', delta);
  });

  // The audio tracks are only available on Safari at the moment, but this
  // drives the tracks API for Safari's native HLS. So when they change,
  // fire the corresponding Shaka Player event.
  if (this.video_.audioTracks) {
    this.eventManager_.listen(
        this.video_.audioTracks, 'addtrack', () => this.onTracksChanged_());
    this.eventManager_.listen(
        this.video_.audioTracks, 'removetrack', () => this.onTracksChanged_());
  }
  if (this.video_.textTracks) {
    // This is a real EventTarget, but the compiler doesn't know that.
    // TODO: File a bug or send a PR to the compiler externs to fix this.
    const textTracks = /** @type {EventTarget} */(this.video_.textTracks);
    this.eventManager_.listen(
        textTracks, 'addtrack', () => this.onTracksChanged_());
    this.eventManager_.listen(
        textTracks, 'removetrack', () => this.onTracksChanged_());
  }

  // By setting |src| we are done "loading" with src=. We don't need to set the
  // current time because |playhead| will do that for us.
  has.mediaElement.src = has.uri;

  // Set the load mode last so that we know that all our components are
  // initialized.
  this.loadMode_ = shaka.Player.LoadMode.SRC_EQUALS;

  // The event doesn't mean as much for src= playback, since we don't control
  // streaming.  But we should fire it in this path anyway since some
  // applications may be expecting it as a life-cycle event.
  this.dispatchEvent(new shaka.util.FakeEvent('streaming'));

  // This is fully loaded when we have loaded the first frame.
  const fullyLoaded = new shaka.util.PublicPromise();
  if (this.video_.readyState >= HTMLMediaElement.HAVE_CURRENT_DATA) {
    // Already done!
    fullyLoaded.resolve();
  } else if (this.video_.error) {
    // Already failed!
    fullyLoaded.reject(this.videoErrorToShakaError_());
  } else {
    // Wait for success or failure.
    this.eventManager_.listenOnce(this.video_, 'loadeddata', () => {
      fullyLoaded.resolve();
    });
    this.eventManager_.listenOnce(this.video_, 'error', () => {
      fullyLoaded.reject(this.videoErrorToShakaError_());
    });
=======
      // If we land here, both are feasible.
      goog.asserts.assert(canPlayNatively && canPlayMediaSource,
          'Both native and MSE playback should be possible!');

      // We would prefer MediaSource in some cases, and src= in others.  For
      // example, Android has native HLS, but we'd prefer our own MediaSource
      // version there.  But for Safari desktop, we'd prefer the native one for
      // now, because that's the only way we get FairPlay there.  So use src=
      // over MSE on any Apple platform.
      return Platform.isApple();
    }

    // Unless there are good reasons to use src= (single-file playback or native
    // HLS), we prefer MediaSource.  So the final return value for choosing src=
    // is false.
    return false;
>>>>>>> 3de04a92
  }

  /**
   * This should only be called by the load graph when it is time to attach to
   * a media element. The only times this may be called are when we are being
   * asked to re-attach to the current media element, or attach to a new media
   * element while not attached to a media element.
   *
   * This method assumes that it is safe for it to execute, the load-graph is
   * responsible for ensuring all assumptions are true.
   *
   * Attaching to a media element is defined as:
   *  - Registering error listeners to the media element.
   *  - Caching the video element for use outside of the load graph.
   *
   * @param {shaka.routing.Payload} has
   * @param {shaka.routing.Payload} wants
   * @return {!Promise}
   * @private
   */
  onAttach_(has, wants) {
    // If we don't have a media element yet, it means we are entering
    // "attach" from another node.
    //
    // If we have a media element, it should match |wants.mediaElement|
    // because it means we are going from "attach" to "attach".
    //
    // These constraints should be maintained and guaranteed by the routing
    // logic in |getNextStep_|.
    goog.asserts.assert(
        has.mediaElement == null || has.mediaElement == wants.mediaElement,
        'The routing logic failed. MediaElement requirement failed.');

    if (has.mediaElement == null) {
      has.mediaElement = wants.mediaElement;

      const onError = (error) => this.onVideoError_(error);
      this.eventManager_.listen(has.mediaElement, 'error', onError);
    }

    this.video_ = has.mediaElement;

    return Promise.resolve();
  }

  /**
   * This should only be called by the load graph when it is time to detach from
   * a media element. The only times this may be called are when we are being
   * asked to detach from the current media element, or detach when we are
   * already detached.
   *
   * This method assumes that it is safe for it to execute, the load-graph is
   * responsible for ensuring all assumptions are true.
   *
   * Detaching from a media element is defined as:
   *  - Removing error listeners from the media element.
   *  - Dropping the cached reference to the video element.
   *
   * @param {shaka.routing.Payload} has
   * @param {shaka.routing.Payload} wants
   * @return {!Promise}
   * @private
   */
  onDetach_(has, wants) {
    // If we are going from "detached" to "detached" we wouldn't have
    // a media element to detach from.
    if (has.mediaElement) {
      this.eventManager_.unlisten(has.mediaElement, 'error');
      has.mediaElement = null;
    }

    // Clear our cached copy of the media element.
    this.video_ = null;

    return Promise.resolve();
  }

  /**
   * This should only be called by the load graph when it is time to unload all
   * currently initialized playback components. Unlike the other load actions,
   * this action is built to be more general. We need to do this because we
   * don't know what state the player will be in before unloading (including
   * after an error occurred in the middle of a transition).
   *
   * This method assumes that any component could be |null| and should be safe
   * to call from any point in the load graph.
   *
   * @param {shaka.routing.Payload} has
   * @param {shaka.routing.Payload} wants
   * @return {!Promise}
   * @private
   */
  async onUnload_(has, wants) {
    // Set the load mode to unload right away so that all the public methods
    // will stop using the internal components. We need to make sure that we
    // are not overriding the destroyed state because we will unload when we are
    // destroying the player.
    if (this.loadMode_ != shaka.Player.LoadMode.DESTROYED) {
      this.loadMode_ = shaka.Player.LoadMode.NOT_LOADED;
    }

    this.dispatchEvent(new shaka.util.FakeEvent('unloading'));

    // Remove everything that has to do with loading content from our payload
    // since we are releasing everything that depended on it.
    has.currentTime = null;
    has.factory = null;
    has.mimeType = null;
    has.startTime = null;
    has.uri = null;

    // In most cases we should have a media element. The one exception would
    // be if there was an error and we, by chance, did not have a media element.
    if (has.mediaElement) {
      this.eventManager_.unlisten(has.mediaElement, 'loadeddata');
      this.eventManager_.unlisten(has.mediaElement, 'playing');
      this.eventManager_.unlisten(has.mediaElement, 'pause');
      this.eventManager_.unlisten(has.mediaElement, 'ended');
      this.eventManager_.unlisten(has.mediaElement, 'ratechange');
    }

    // Some observers use some playback components, shutting down the observers
    // first ensures that they don't try to use the playback components
    // mid-destroy.
    if (this.playheadObservers_) {
      this.playheadObservers_.release();
      this.playheadObservers_ = null;
    }

    if (this.bufferPoller_) {
      this.bufferPoller_.stop();
      this.bufferPoller_ = null;
    }

    // Stop the parser early. Since it is at the start of the pipeline, it
    // should be start early to avoid is pushing new data downstream.
    if (this.parser_) {
      await this.parser_.stop();
      this.parser_ = null;
    }

    // Abr Manager will tell streaming engine what to do, so we need to stop
    // it before we destroy streaming engine. Unlike with the other components,
    // we do not release the instance, we will reuse it in later loads.
    if (this.abrManager_) {
      await this.abrManager_.stop();
    }

    // Streaming engine will push new data to media source engine, so we need
    // to shut it down before destroy media source engine.
    if (this.streamingEngine_) {
      await this.streamingEngine_.destroy();
      this.streamingEngine_ = null;
    }

    // Playhead is used by StreamingEngine, so we can't destroy this until after
    // StreamingEngine has stopped.
    if (this.playhead_) {
      this.playhead_.release();
      this.playhead_ = null;
    }

    // Media source engine holds onto the media element, and in order to detach
    // the media keys (with drm engine), we need to break the connection between
    // media source engine and the media element.
    if (this.mediaSourceEngine_) {
      await this.mediaSourceEngine_.destroy();
      this.mediaSourceEngine_ = null;
    }

    // In order to unload a media element, we need to remove the src attribute
    // and then load again. When we destroy media source engine, this will be
    // done for us, but for src=, we need to do it here.
    //
    // DrmEngine requires this to be done before we destroy DrmEngine itself.
    if (has.mediaElement && has.mediaElement.src) {
      has.mediaElement.removeAttribute('src');
      has.mediaElement.load();
    }

    if (this.drmEngine_) {
      await this.drmEngine_.destroy();
      this.drmEngine_ = null;
    }

    this.activeStreams_.clear();
    this.assetUri_ = null;
    this.bufferObserver_ = null;
    this.loadingTextStreams_.clear();
    this.manifest_ = null;
    this.stats_ = null;
    this.lastTextFactory_ = null;
    this.switchingPeriods_ = true;

    // Make sure that the app knows of the new buffering state.
    this.updateBufferState_();
  }

  /**
   * This should only be called by the load graph when it is time to initialize
   * media source engine. The only time this may be called is when we are
   * attached to the same media element as in the request.
   *
   * This method assumes that it is safe for it to execute. The load-graph is
   * responsible for ensuring all assumptions are true.
   *
   * @param {shaka.routing.Payload} has
   * @param {shaka.routing.Payload} wants
   *
   * @return {!Promise}
   * @private
   */
  async onInitializeMediaSourceEngine_(has, wants) {
    goog.asserts.assert(
        shaka.util.Platform.supportsMediaSource(),
        'We should not be initializing media source on a platform that does ' +
            'not support media source.');
    goog.asserts.assert(
        has.mediaElement,
        'We should have a media element when initializing media source.');
    goog.asserts.assert(
        has.mediaElement == wants.mediaElement,
        '|has| and |wants| should have the same media element when ' +
            'initializing media source.');

    goog.asserts.assert(
        this.mediaSourceEngine_ == null,
        'We should not have a media source engine yet.');

    const closedCaptionsParser =
        shaka.media.MuxJSClosedCaptionParser.isSupported() ?
        new shaka.media.MuxJSClosedCaptionParser() :
        new shaka.media.NoopCaptionParser();

    // When changing text visibility we need to update both the text displayer
    // and streaming engine because we don't always stream text. To ensure that
    // text displayer and streaming engine are always in sync, wait until they
    // are both initialized before setting the initial value.
    const TextDisplayerFactory = this.config_.textDisplayFactory;
    const textDisplayer = new TextDisplayerFactory();
    this.lastTextFactory_ = TextDisplayerFactory;

    const mediaSourceEngine = this.createMediaSourceEngine(
        has.mediaElement, closedCaptionsParser, textDisplayer);

    // Wait for media source engine to finish opening. This promise should
    // NEVER be rejected as per the media source engine implementation.
    await mediaSourceEngine.open();

    // Wait until it is ready to actually store the reference.
    this.mediaSourceEngine_ = mediaSourceEngine;
  }

  /**
   * Create the parser for the asset located at |wants.uri|. This should only be
   * called as part of the load graph.
   *
   * This method assumes that it is safe for it to execute, the load-graph is
   * responsible for ensuring all assumptions are true.
   *
   * @param {shaka.routing.Payload} has
   * @param {shaka.routing.Payload} wants
   * @return {!Promise}
   * @private
   */
  async onInitializeParser_(has, wants) {
    goog.asserts.assert(
        has.mediaElement,
        'We should have a media element when initializing the parser.');
    goog.asserts.assert(
        has.mediaElement == wants.mediaElement,
        '|has| and |wants| should have the same media element when ' +
            'initializing the parser.');

    goog.asserts.assert(
        this.networkingEngine_,
        'Need networking engine when initializing the parser.');
    goog.asserts.assert(
        this.config_,
        'Need player config when initializing the parser.');

    // We are going to "lock-in" the factory, mime type, and uri since they are
    // what we are going to use to create our parser and parse the manifest.
    has.factory = wants.factory;
    has.mimeType = wants.mimeType;
    has.uri = wants.uri;

    goog.asserts.assert(
        has.uri,
        'We should have an asset uri when initializing the parsing.');

    // Store references to things we asserted so that we don't need to reassert
    // them again later.
    const assetUri = has.uri;
    const networkingEngine = this.networkingEngine_;

    // Save the uri so that it can be used outside of the load-graph.
    this.assetUri_ = assetUri;

    // Create the parser that we will use to parse the manifest.
    if (has.factory) {
      this.parser_ = has.factory();
    } else {
      this.parser_ = await shaka.media.ManifestParser.create(
          assetUri,
          networkingEngine,
          this.config_.manifest.retryParameters,
          has.mimeType);
    }

    this.parser_.configure(this.config_.manifest);
  }

  /**
   * Parse the manifest at |has.uri| using the parser that should have already
   * been created. This should only be called as part of the load graph.
   *
   * This method assumes that it is safe for it to execute, the load-graph is
   * responsible for ensuring all assumptions are true.
   *
   * @param {shaka.routing.Payload} has
   * @param {shaka.routing.Payload} wants
   * @return {!shaka.util.AbortableOperation}
   * @private
   */
  onParseManifest_(has, wants) {
    goog.asserts.assert(
        has.factory == wants.factory,
        '|has| and |wants| should have the same factory when parsing.');
    goog.asserts.assert(
        has.mimeType == wants.mimeType,
        '|has| and |wants| should have the same mime type when parsing.');
    goog.asserts.assert(
        has.uri == wants.uri,
        '|has| and |wants| should have the same uri when parsing.');

    goog.asserts.assert(
        has.uri,
        '|has| should have a valid uri when parsing.');
    goog.asserts.assert(
        has.uri == this.assetUri_,
        '|has.uri| should match the cached asset uri.');

    goog.asserts.assert(
        this.networkingEngine_,
        'Need networking engine to parse manifest.');
    goog.asserts.assert(
        this.config_,
        'Need player config to parse manifest.');

    goog.asserts.assert(
        this.parser_,
        '|this.parser_| should have been set in an earlier step.');

    // Store references to things we asserted so that we don't need to reassert
    // them again later.
    const assetUri = has.uri;
    const networkingEngine = this.networkingEngine_;

    // This will be needed by the parser once it starts parsing, so we will
    // initialize it now even through it appears a little out-of-place.
    this.regionTimeline_ = new shaka.media.RegionTimeline();
    this.regionTimeline_.setListeners(/* onRegionAdded */ (region) => {
      this.onRegionEvent_('timelineregionadded', region);
    });

    const playerInterface = {
      networkingEngine: networkingEngine,
      filterNewPeriod: (period) => this.filterNewPeriod_(period),
      filterAllPeriods: (periods) => this.filterAllPeriods_(periods),

      // Called when the parser finds a timeline region. This can be called
      // before we start playback or during playback (live/in-progress
      // manifest).
      onTimelineRegionAdded: (region) => this.regionTimeline_.addRegion(region),

      onEvent: (event) => this.dispatchEvent(event),
      onError: (error) => this.onError_(error),
    };

    return new shaka.util.AbortableOperation(
        /* promise= */ Promise.resolve().then(async () => {
          this.manifest_ = await this.parser_.start(assetUri, playerInterface);

          // This event is fired after the manifest is parsed, but before any
          // filtering takes place.
          this.dispatchEvent(new shaka.util.FakeEvent('manifestparsed'));

          // We require all manifests to have already one period.
          if (this.manifest_.periods.length == 0) {
            throw new shaka.util.Error(
                shaka.util.Error.Severity.CRITICAL,
                shaka.util.Error.Category.MANIFEST,
                shaka.util.Error.Code.NO_PERIODS);
          }

          // Make sure that all periods are either: audio-only, video-only, or
          // audio-video.
          shaka.Player.filterForAVVariants_(this.manifest_.periods);
        }),
        /* onAbort= */ () => {
          shaka.log.info('Aborting parser step...');
          return this.parser_.stop();
        });
  }

  /**
   * This should only be called by the load graph when it is time to initialize
   * drmEngine. The only time this may be called is when we are attached a
   * media element and have parsed a manifest.
   *
   * The load-graph is responsible for ensuring all assumptions made by this
   * method are valid before executing it.
   *
   * @param {shaka.routing.Payload} has
   * @param {shaka.routing.Payload} wants
   * @return {!Promise}
   */
  async onInitializeDrm_(has, wants) {
    goog.asserts.assert(
        has.factory == wants.factory,
        'The load graph should have ensured the factories matched.');
    goog.asserts.assert(
        has.mimeType == wants.mimeType,
        'The load graph should have ensured the mime types matched.');
    goog.asserts.assert(
        has.uri == wants.uri,
        'The load graph should have ensured the uris matched');

    goog.asserts.assert(
        this.networkingEngine_,
        '|onInitializeDrm_| should never be called after |destroy|');
    goog.asserts.assert(
        this.config_,
        '|onInitializeDrm_| should never be called after |destroy|');
    goog.asserts.assert(
        this.manifest_,
        '|this.manifest_| should have been set in an earlier step.');

    this.drmEngine_ = this.createDrmEngine({
      netEngine: this.networkingEngine_,
      onError: (e) => {
        this.onError_(e);
      },
      onKeyStatus: (map) => {
        this.onKeyStatus_(map);
      },
      onExpirationUpdated: (id, expiration) => {
        this.onExpirationUpdated_(id, expiration);
      },
      onEvent: (e) => {
        this.dispatchEvent(e);
      },
    });

    this.drmEngine_.configure(this.config_.drm);

    await this.drmEngine_.initForPlayback(
        shaka.util.Periods.getAllVariantsFrom(this.manifest_.periods),
        this.manifest_.offlineSessionIds);

    // Now that we have drm information, filter the manifest (again) so that we
    // can ensure we only use variants with the selected key system.
    this.filterAllPeriods_(this.manifest_.periods);
  }

  /**
   * This should only be called by the load graph when it is time to load all
   * playback components needed for playback. The only times this may be called
   * is when we are attached to the same media element as in the request.
   *
   * This method assumes that it is safe for it to execute, the load-graph is
   * responsible for ensuring all assumptions are true.
   *
   * Loading is defined as:
   *  - Attaching all playback-related listeners to the media element
   *  - Initializing playback and observers
   *  - Initializing ABR Manager
   *  - Initializing Streaming Engine
   *  - Starting playback at |wants.startTime|
   *
   * @param {shaka.routing.Payload} has
   * @param {shaka.routing.Payload} wants
   * @private
   */
  async onLoad_(has, wants) {
    goog.asserts.assert(
        has.factory == wants.factory,
        '|has| and |wants| should have the same factory when loading.');
    goog.asserts.assert(
        has.mimeType == wants.mimeType,
        '|has| and |wants| should have the same mime type when loading.');
    goog.asserts.assert(
        has.uri == wants.uri,
        '|has| and |wants| should have the same uri when loading.');

    goog.asserts.assert(
        has.mediaElement,
        'We should have a media element when loading.');
    goog.asserts.assert(
        wants.startTimeOfLoad,
        '|wants| should tell us when the load was originally requested');

    // Since we are about to start playback, we will lock in the start time as
    // something we are now depending on.
    has.startTime = wants.startTime;

    // Store a reference to values in |has| after asserting so that closure will
    // know that they will still be non-null between calls to await.
    const mediaElement = has.mediaElement;
    const assetUri = has.uri;

    // Save the uri so that it can be used outside of the load-graph.
    this.assetUri_ = assetUri;

    // Stats are for a single playback/load session. Stats must be initialized
    // before we allow calls to |updateStateHistory|.
    this.stats_ = new shaka.util.Stats();

    const updateStateHistory = () => this.updateStateHistory_();
    const onRateChange = () => this.onRateChange_();
    this.eventManager_.listen(mediaElement, 'playing', updateStateHistory);
    this.eventManager_.listen(mediaElement, 'pause', updateStateHistory);
    this.eventManager_.listen(mediaElement, 'ended', updateStateHistory);
    this.eventManager_.listen(mediaElement, 'ratechange', onRateChange);

    const AbrManagerFactory = this.config_.abrFactory;
    if (!this.abrManager_ || this.abrManagerFactory_ != AbrManagerFactory) {
      this.abrManagerFactory_ = AbrManagerFactory;
      this.abrManager_ = new AbrManagerFactory();
      this.abrManager_.configure(this.config_.abr);
    }

    // TODO: When a manifest update adds a new period, that period's closed
    // captions should also be turned into text streams. This should be called
    // for each new period as well.
    this.createTextStreamsForClosedCaptions_(this.manifest_.periods);

    // Copy preferred languages from the config again, in case the config was
    // changed between construction and playback.
    this.currentAdaptationSetCriteria_ =
        new shaka.media.PreferenceBasedCriteria(
            this.config_.preferredAudioLanguage,
            this.config_.preferredVariantRole,
            this.config_.preferredAudioChannelCount);

    this.currentTextLanguage_ = this.config_.preferredTextLanguage;

    shaka.Player.applyPlayRange_(this.manifest_.presentationTimeline,
        this.config_.playRangeStart,
        this.config_.playRangeEnd);

    await this.drmEngine_.attach(mediaElement);

    this.abrManager_.init((variant, clearBuffer, safeMargin) => {
      return this.switch_(variant, clearBuffer, safeMargin);
    });

    this.playhead_ = this.createPlayhead(has.startTime);
    this.playheadObservers_ = this.createPlayheadObserversForMSE_();

    this.playRateController_ = new shaka.media.PlayRateController({
      getRate: () => has.mediaElement.playbackRate,
      setRate: (rate) => { has.mediaElement.playbackRate = rate; },
      movePlayhead: (delta) => { has.mediaElement.currentTime += delta; },
    });

    // We need to start the buffer management code near the end because it will
    // set the initial buffering state and that depends on other components
    // being initialized.
    const rebufferThreshold = Math.max(
        this.manifest_.minBufferTime, this.config_.streaming.rebufferingGoal);
    this.startBufferManagement_(rebufferThreshold);

    this.streamingEngine_ = this.createStreamingEngine();
    this.streamingEngine_.configure(this.config_.streaming);

    // If the content is multi-codec and the browser can play more than one of
    // them, choose codecs now before we initialize streaming.
    this.chooseCodecsAndFilterManifest_();

    // Set the load mode to "loaded with media source" as late as possible so
    // that public methods won't try to access internal components until
    // they're all initialized. We MUST switch to loaded before calling
    // "streaming" so that they can access internal information.
    this.loadMode_ = shaka.Player.LoadMode.MEDIA_SOURCE;

    // The event must be fired after we filter by restrictions but before the
    // active stream is picked to allow those listening for the "streaming"
    // event to make changes before streaming starts.
    this.dispatchEvent(new shaka.util.FakeEvent('streaming'));

    // Start streaming content. This will start the flow of content down to
    // media source, including picking the initial streams to play.
    await this.streamingEngine_.start();

    // We MUST wait until after we create streaming engine to adjust the start
    // time because we rely on the active audio and video streams, which are
    // selected in |StreamingEngine.init|.
    if (this.config_.streaming.startAtSegmentBoundary) {
      const startTime = this.playhead_.getTime();
      const adjustedTime = this.adjustStartTime_(startTime);

      this.playhead_.setStartTime(adjustedTime);
    }

    // Re-filter the manifest after streams have been chosen.
    for (const period of this.manifest_.periods) {
      this.filterNewPeriod_(period);
    }
    // Dispatch a 'trackschanged' event now that all initial filtering is done.
    this.onTracksChanged_();
    // Since the first streams just became active, send an adaptation event.
    this.onAdaptation_();

    // Now that we've filtered out variants that aren't compatible with the
    // active one, update abr manager with filtered variants for the current
    // period.
    /** @type {shaka.extern.Period} */
    const currentPeriod = this.getPresentationPeriod_();
    const hasPrimary = currentPeriod.variants.some((v) => v.primary);

    if (!this.config_.preferredAudioLanguage && !hasPrimary) {
      shaka.log.warning('No preferred audio language set.  We will choose an ' +
                        'arbitrary language initially');
    }

    this.chooseVariant_(currentPeriod.variants);

    // Wait for the 'loadeddata' event to measure load() latency.
    this.eventManager_.listenOnce(mediaElement, 'loadeddata', () => {
      const now = Date.now() / 1000;
      const delta = now - wants.startTimeOfLoad;

      this.stats_.setLoadLatency(delta);
    });
  }

  /**
   * This should only be called by the load graph when it is time to initialize
   * drmEngine for src= playbacks.
   *
   * The load-graph is responsible for ensuring all assumptions made by this
   * method are valid before executing it.
   *
   * @param {shaka.routing.Payload} has
   * @param {shaka.routing.Payload} wants
   * @return {!Promise}
   */
  async onInitializeSrcEqualsDrm_(has, wants) {
    const ContentType = shaka.util.ManifestParserUtils.ContentType;

    goog.asserts.assert(
        this.networkingEngine_,
        '|onInitializeSrcEqualsDrm_| should never be called after |destroy|');
    goog.asserts.assert(
        this.config_,
        '|onInitializeSrcEqualsDrm_| should never be called after |destroy|');

    this.drmEngine_ = this.createDrmEngine({
      netEngine: this.networkingEngine_,
      onError: (e) => {
        this.onError_(e);
      },
      onKeyStatus: (map) => {
        this.onKeyStatus_(map);
      },
      onExpirationUpdated: (id, expiration) => {
        this.onExpirationUpdated_(id, expiration);
      },
      onEvent: (e) => {
        this.dispatchEvent(e);
      },
    });

    this.drmEngine_.configure(this.config_.drm);

    // TODO: Instead of feeding DrmEngine with Variants, we should refactor
    // DrmEngine so that it takes a minimal config derived from Variants.  In
    // cases like this one or in removal of stored content, the details are
    // largely unimportant.  We should have a saner way to initialize DrmEngine.
    // That would also insulate DrmEngine from manifest changes in the future.
    // For now, that is time-consuming and this synthetic Variant is easy, so
    // I'm putting it off.  Since this is only expected to be used for native
    // HLS in Safari, this should be safe. -JCP
    /** @type {shaka.extern.Variant} */
    const variant = {
      id: 0,
      language: 'und',
      primary: false,
      audio: null,
      video: {
        id: 0,
        originalId: null,
        createSegmentIndex: () => Promise.resolve(),
        findSegmentPosition: (time) => null,
        getSegmentReference: (ref) => null,
        initSegmentReference: null,
        presentationTimeOffset: 0,
        mimeType: 'video/mp4',
        codecs: '',
        encrypted: true,
        keyId: null,
        language: 'und',
        label: null,
        type: ContentType.VIDEO,
        primary: false,
        trickModeVideo: null,
        emsgSchemeIdUris: null,
        roles: [],
        channelsCount: null,
        closedCaptions: null,
      },
      bandwidth: 100,
      drmInfos: [],  // Filled in by DrmEngine config.
      allowedByApplication: true,
      allowedByKeySystem: true,
    };

    await this.drmEngine_.initForPlayback(
        [variant], /* offlineSessionIds= */ []);
    await this.drmEngine_.attach(has.mediaElement);
  }

  /**
   * This should only be called by the load graph when it is time to set-up the
   * media element to play content using src=. The only times this may be called
   * is when we are attached to the same media element as in the request.
   *
   * This method assumes that it is safe for it to execute, the load-graph is
   * responsible for ensuring all assumptions are true.
   *
   * @param {shaka.routing.Payload} has
   * @param {shaka.routing.Payload} wants
   * @return {!shaka.util.AbortableOperation}
   *
   * @private
   */
  onSrcEquals_(has, wants) {
    goog.asserts.assert(
        has.mediaElement,
        'We should have a media element when loading.');
    goog.asserts.assert(
        wants.uri,
        '|has| should have a valid uri when loading.');
    goog.asserts.assert(
        wants.startTimeOfLoad,
        '|wants| should tell us when the load was originally requested');
    goog.asserts.assert(
        this.video_ == has.mediaElement,
        'The video element should match our media element');

    // Lock-in the values that we are using so that the routing logic knows what
    // we have.
    has.uri = wants.uri;
    has.startTime = wants.startTime;

    // Save the uri so that it can be used outside of the load-graph.
    this.assetUri_ = has.uri;

    // Stats are for a single playback/load session.
    this.stats_ = new shaka.util.Stats();

    this.playhead_ = new shaka.media.SrcEqualsPlayhead(has.mediaElement);

    if (has.startTime != null) {
      this.playhead_.setStartTime(has.startTime);
    }

    this.playRateController_ = new shaka.media.PlayRateController({
      getRate: () => has.mediaElement.playbackRate,
      setRate: (rate) => { has.mediaElement.playbackRate = rate; },
      movePlayhead: (delta) => { has.mediaElement.currentTime += delta; },
    });

    // We need to start the buffer management code near the end because it will
    // set the initial buffering state and that depends on other components
    // being initialized.
    const rebufferThreshold = this.config_.streaming.rebufferingGoal;
    this.startBufferManagement_(rebufferThreshold);

    // Add all media element listeners.
    const updateStateHistory = () => this.updateStateHistory_();
    this.eventManager_.listen(has.mediaElement, 'playing', updateStateHistory);
    this.eventManager_.listen(has.mediaElement, 'pause', updateStateHistory);
    this.eventManager_.listen(has.mediaElement, 'ended', updateStateHistory);

    // Wait for the 'loadeddata' event to measure load() latency.
    this.eventManager_.listenOnce(has.mediaElement, 'loadeddata', () => {
      const now = Date.now() / 1000;
      const delta = now - wants.startTimeOfLoad;

      this.stats_.setLoadLatency(delta);
    });

    // The audio tracks are only available on Safari at the moment, but this
    // drives the tracks API for Safari's native HLS. So when they change,
    // fire the corresponding Shaka Player event.
    if (this.video_.audioTracks) {
      this.eventManager_.listen(
          this.video_.audioTracks, 'addtrack', () => this.onTracksChanged_());
      this.eventManager_.listen(
          this.video_.audioTracks, 'removetrack',
          () => this.onTracksChanged_());
    }
    if (this.video_.textTracks) {
      // This is a real EventTarget, but the compiler doesn't know that.
      // TODO: File a bug or send a PR to the compiler externs to fix this.
      const textTracks = /** @type {EventTarget} */(this.video_.textTracks);
      this.eventManager_.listen(
          textTracks, 'addtrack', () => this.onTracksChanged_());
      this.eventManager_.listen(
          textTracks, 'removetrack', () => this.onTracksChanged_());
    }

    // By setting |src| we are done "loading" with src=. We don't need to set
    // the current time because |playhead| will do that for us.
    has.mediaElement.src = has.uri;

    // Set the load mode last so that we know that all our components are
    // initialized.
    this.loadMode_ = shaka.Player.LoadMode.SRC_EQUALS;

    // The event doesn't mean as much for src= playback, since we don't control
    // streaming.  But we should fire it in this path anyway since some
    // applications may be expecting it as a life-cycle event.
    this.dispatchEvent(new shaka.util.FakeEvent('streaming'));

    // This is fully loaded when we have loaded the first frame.
    const fullyLoaded = new shaka.util.PublicPromise();
    if (this.video_.readyState >= HTMLMediaElement.HAVE_CURRENT_DATA) {
      // Already done!
      fullyLoaded.resolve();
    } else if (this.video_.error) {
      // Already failed!
      fullyLoaded.reject(this.videoErrorToShakaError_());
    } else {
      // Wait for success or failure.
      this.eventManager_.listenOnce(this.video_, 'loadeddata', () => {
        fullyLoaded.resolve();
      });
      this.eventManager_.listenOnce(this.video_, 'error', () => {
        fullyLoaded.reject(this.videoErrorToShakaError_());
      });
    }
    return new shaka.util.AbortableOperation(fullyLoaded, /* onAbort= */ () => {
      const abortedError = new shaka.util.Error(
          shaka.util.Error.Severity.CRITICAL,
          shaka.util.Error.Category.PLAYER,
          shaka.util.Error.Code.OPERATION_ABORTED);
      fullyLoaded.reject(abortedError);
      return Promise.resolve();  // Abort complete.
    });
  }

  /**
   * Take a series of periods and ensure that they only contain one type of
   * variant. The different options are:
   *  1. Audio-Video
   *  2. Audio-Only
   *  3. Video-Only
   *
   * A manifest can only contain a single type because once we initialize media
   * source to expect specific streams, it must always have content for those
   * streams. If we were to start period 1 with audio+video but period 2 only
   * had audio, media source would block waiting for video content.
   *
   * @param {!Array.<shaka.extern.Period>} periods
   * @private
   */
  static filterForAVVariants_(periods) {
    const isAVVariant = (variant) => {
      // Audio-video variants may include both streams separately or may be
      // single multiplexed streams with multiple codecs.
      return (variant.video && variant.audio) ||
             (variant.video && variant.video.codecs.includes(','));
    };
    const hasAVVariant = periods.some((period) => {
      return period.variants.some(isAVVariant);
    });
    if (hasAVVariant) {
      shaka.log.debug('Found variant with audio and video content, ' +
          'so filtering out audio-only content in all periods.');
      for (const period of periods) {
        period.variants = period.variants.filter(isAVVariant);
      }
    }
  }

  /**
   * In case of multiple usable codecs, choose one based on lowest average
   * bandwidth and filter out the rest.
   * @private
   */
  chooseCodecsAndFilterManifest_() {
    const MimeUtils = shaka.util.MimeUtils;

    // Collect a list of variants for all periods.
    /** @type {!Array.<shaka.extern.Variant>} */
    let variants = this.manifest_.periods.reduce(
        (variants, period) => variants.concat(period.variants), []);

    // To start, consider a subset of variants based on audio channel
    // preferences.
    // For some content (#1013), surround-sound variants will use a different
    // codec than stereo variants, so it is important to choose codecs **after**
    // considering the audio channel config.
    variants = shaka.util.StreamUtils.filterVariantsByAudioChannelCount(
        variants, this.config_.preferredAudioChannelCount);

    function variantCodecs(variant) {
      // Only consider the base of the codec string.  For example, these should
      // both be considered the same codec: avc1.42c01e, avc1.4d401f
      let baseVideoCodec = '';
      if (variant.video) {
        baseVideoCodec = MimeUtils.getCodecBase(variant.video.codecs);
      }

      let baseAudioCodec = '';
      if (variant.audio) {
        baseAudioCodec = MimeUtils.getCodecBase(variant.audio.codecs);
      }

      return baseVideoCodec + '-' + baseAudioCodec;
    }

    // Now organize variants into buckets by codecs.
    /** @type {!shaka.util.MultiMap.<shaka.extern.Variant>} */
    const variantsByCodecs = new shaka.util.MultiMap();
    for (const variant of variants) {
      const group = variantCodecs(variant);
      variantsByCodecs.push(group, variant);
    }

    // Compute the average bandwidth for each group of variants.
    // Choose the lowest-bandwidth codecs.
    let bestCodecs = null;
    let lowestAverageBandwidth = Infinity;
    variantsByCodecs.forEach((codecs, variants) => {
      let sum = 0;
      let num = 0;
      for (const variant of variants) {
        sum += variant.bandwidth || 0;
        ++num;
      }
      const averageBandwidth = sum / num;
      shaka.log.debug('codecs', codecs, 'avg bandwidth', averageBandwidth);

      if (averageBandwidth < lowestAverageBandwidth) {
        bestCodecs = codecs;
        lowestAverageBandwidth = averageBandwidth;
      }
    });
    goog.asserts.assert(bestCodecs != null, 'Should have chosen codecs!');
    goog.asserts.assert(!isNaN(lowestAverageBandwidth),
        'Bandwidth should be a number!');

    // Filter out any variants that don't match, forcing AbrManager to choose
    // from the most efficient variants possible.
    for (const period of this.manifest_.periods) {
      period.variants = period.variants.filter((variant) => {
        const codecs = variantCodecs(variant);
        if (codecs == bestCodecs) {
          return true;
        }

        shaka.log.debug('Dropping Variant (better codec available)', variant);
        return false;
      });
    }
  }

  /**
   * Create a new DrmEngine instance. This may be replaced by tests to create
   * fake instances. Configuration and initialization will be handled after
   * |createDrmEngine|.
   *
   * @param {shaka.media.DrmEngine.PlayerInterface} playerInterface
   * @return {!shaka.media.DrmEngine}
   */
  createDrmEngine(playerInterface) {
    return new shaka.media.DrmEngine(playerInterface);
  }

  /**
   * Creates a new instance of NetworkingEngine.  This can be replaced by tests
   * to create fake instances instead.
   *
   * @return {!shaka.net.NetworkingEngine}
   */
  createNetworkingEngine() {
    /** @type {function(number, number)} */
    const onProgressUpdated_ = (deltaTimeMs, bytesDownloaded) => {
      // In some situations, such as during offline storage, the abr manager
      // might not yet exist. Therefore, we need to check if abr manager has
      // been initialized before using it.
      if (this.abrManager_) {
        this.abrManager_.segmentDownloaded(deltaTimeMs, bytesDownloaded);
      }
    };

    return new shaka.net.NetworkingEngine(onProgressUpdated_);
  }

  /**
   * Creates a new instance of Playhead.  This can be replaced by tests to
   * create fake instances instead.
   *
   * @param {?number} startTime
   * @return {!shaka.media.Playhead}
   */
  createPlayhead(startTime) {
    goog.asserts.assert(this.manifest_, 'Must have manifest');
    goog.asserts.assert(this.video_, 'Must have video');
    return new shaka.media.MediaSourcePlayhead(
        this.video_,
        this.manifest_,
        this.config_.streaming,
        startTime,
        () => this.onSeek_(),
        (event) => this.dispatchEvent(event));
  }

  /**
   * Create the observers for MSE playback. These observers are responsible for
   * notifying the app and player of specific events during MSE playback.
   *
   * @return {!shaka.media.PlayheadObserverManager}
   * @private
   */
  createPlayheadObserversForMSE_() {
    goog.asserts.assert(this.manifest_, 'Must have manifest');
    goog.asserts.assert(this.regionTimeline_, 'Must have region timeline');
    goog.asserts.assert(this.video_, 'Must have video element');

    // Create the period observer. This will allow us to notify the app when we
    // transition between periods.
    const periodObserver = new shaka.media.PeriodObserver(this.manifest_);
    periodObserver.setListeners((period) => this.onChangePeriod_());

    // Create the region observer. This will allow us to notify the app when we
    // move in and out of timeline regions.
    const regionObserver = new shaka.media.RegionObserver(this.regionTimeline_);
    const onEnterRegion = (region, seeking) => {
      this.onRegionEvent_('timelineregionenter', region);
    };
    const onExitRegion = (region, seeking) => {
      this.onRegionEvent_('timelineregionexit', region);
    };
    const onSkipRegion = (region, seeking) => {
      // If we are seeking, we don't want to surface the enter/exit events since
      // they didn't play through them.
      if (!seeking) {
        this.onRegionEvent_('timelineregionenter', region);
        this.onRegionEvent_('timelineregionexit', region);
      }
    };
    regionObserver.setListeners(onEnterRegion, onExitRegion, onSkipRegion);

    // Now that we have all our observers, create a manager for them.
    const manager = new shaka.media.PlayheadObserverManager(this.video_);
    manager.manage(periodObserver);
    manager.manage(regionObserver);

    return manager;
  }

  /**
   * Initialize and start the buffering system (observer and timer) so that we
   * can monitor our buffer lead during playback.
   *
   * @param {number} rebufferingGoal
   */
  startBufferManagement_(rebufferingGoal) {
    goog.asserts.assert(
        !this.bufferObserver_,
        'No buffering observer should exist before initialization.');

    goog.asserts.assert(
        !this.bufferPoller_,
        'No buffer timer should exist before initialization.');

    // The threshold to transition back to satisfied when starving.
    const starvingThreshold = rebufferingGoal;
    // The threshold to transition into starving when satisfied.
    // We use a "typical" threshold, unless the rebufferingGoal is unusually
    // low.
    // Then we force the value down to half the rebufferingGoal, since
    // starvingThreshold must be strictly larger than satisfiedThreshold for the
    // logic in BufferingObserver to work correctly.
    const satisfiedThreshold = Math.min(
        shaka.Player.TYPICAL_BUFFERING_THRESHOLD_, rebufferingGoal / 2);

    this.bufferObserver_ = new shaka.media.BufferingObserver(
        starvingThreshold, satisfiedThreshold);

    // Force us back to a buffering state. This ensure everything is starting in
    // the same state.
    this.bufferObserver_.setState(shaka.media.BufferingObserver.State.STARVING);
    this.updateBufferState_();

    // TODO: We should take some time to look into the effects of our
    //       quarter-second refresh practice. We often use a quarter-second
    //       but we have no documentation about why.
    this.bufferPoller_ = new shaka.util.Timer(() => {
      this.pollBufferState_();
    }).tickEvery(/* seconds= */ 0.25);
  }

  /**
   * This method is called periodically to check what the buffering observer
   * says so that we can update the rest of the buffering behaviours.
   *
   * @private
   */
  pollBufferState_() {
    goog.asserts.assert(
        this.video_,
        'Need a media element to update the buffering observer');

    goog.asserts.assert(
        this.bufferObserver_,
        'Need a buffering observer to update');

    let bufferedToEnd;
    switch (this.loadMode_) {
      case shaka.Player.LoadMode.SRC_EQUALS:
        bufferedToEnd = this.isBufferedToEndSrc_();
        break;
      case shaka.Player.LoadMode.MEDIA_SOURCE:
        bufferedToEnd = this.isBufferedToEndMS_();
        break;
      default:
        bufferedToEnd = false;
        break;
    }

    const bufferLead = shaka.media.TimeRangesUtils.bufferedAheadOf(
        this.video_.buffered,
        this.video_.currentTime);

    const stateChanged = this.bufferObserver_.update(bufferLead, bufferedToEnd);

    // If the state changed, we need to surface the event.
    if (stateChanged) {
      this.updateBufferState_();
    }
  }

  /**
   * Create a new media source engine. This will ONLY be replaced by tests as a
   * way to inject fake media source engine instances.
   *
   * @param {!HTMLMediaElement} mediaElement
   * @param {!shaka.media.IClosedCaptionParser} closedCaptionsParser
   * @param {!shaka.extern.TextDisplayer} textDisplayer
   *
   * @return {!shaka.media.MediaSourceEngine}
   */
  createMediaSourceEngine(mediaElement, closedCaptionsParser, textDisplayer) {
    return new shaka.media.MediaSourceEngine(
        mediaElement, closedCaptionsParser, textDisplayer);
  }

  /**
   * Creates a new instance of StreamingEngine.  This can be replaced by tests
   * to create fake instances instead.
   *
   * @return {!shaka.media.StreamingEngine}
   */
  createStreamingEngine() {
    goog.asserts.assert(
        this.playhead_ && this.abrManager_ && this.mediaSourceEngine_ &&
        this.manifest_,
        'Must not be destroyed');

    /** @type {shaka.media.StreamingEngine.PlayerInterface} */
    const playerInterface = {
      getPresentationTime: () => this.playhead_.getTime(),
      getBandwidthEstimate: () => this.abrManager_.getBandwidthEstimate(),
      mediaSourceEngine: this.mediaSourceEngine_,
      netEngine: this.networkingEngine_,
      onChooseStreams: (period) => this.onChooseStreams_(period),
      onCanSwitch: () => this.canSwitch_(),
      onError: (error) => this.onError_(error),
      onEvent: (event) => this.dispatchEvent(event),
      onManifestUpdate: () => this.onManifestUpdate_(),
      onSegmentAppended: () => this.onSegmentAppended_(),
    };

    return new shaka.media.StreamingEngine(this.manifest_, playerInterface);
  }

  /**
   * Configure the Player instance.
   *
   * The config object passed in need not be complete.  It will be merged with
   * the existing Player configuration.
   *
   * Config keys and types will be checked.  If any problems with the config
   * object are found, errors will be reported through logs and this returns
   * false.  If there are errors, valid config objects are still set.
   *
   * @param {string|!Object} config This should either be a field name or an
   *   object following the form of {@link shaka.extern.PlayerConfiguration},
   *   where you may omit any field you do not wish to change.
   * @param {*=} value This should be provided if the previous parameter
   *   was a string field name.
   * @return {boolean} True if the passed config object was valid, false if
   *   there were invalid entries.
   * @export
   */
  configure(config, value) {
    goog.asserts.assert(this.config_, 'Config must not be null!');
    goog.asserts.assert(typeof(config) == 'object' || arguments.length == 2,
        'String configs should have values!');

    // ('fieldName', value) format
    if (arguments.length == 2 && typeof(config) == 'string') {
      config = shaka.util.ConfigUtils.convertToConfigObject(config, value);
    }

    goog.asserts.assert(typeof(config) == 'object', 'Should be an object!');

    const ret = shaka.util.PlayerConfiguration.mergeConfigObjects(
        this.config_, config, this.defaultConfig_());

    this.applyConfig_();
    return ret;
  }

  /**
   * Apply config changes.
   * @private
   */
  applyConfig_() {
    if (this.parser_) {
      this.parser_.configure(this.config_.manifest);
    }
    if (this.drmEngine_) {
      this.drmEngine_.configure(this.config_.drm);
    }
    if (this.streamingEngine_) {
      this.streamingEngine_.configure(this.config_.streaming);

      // Need to apply the restrictions to every period.
      try {
        // this.filterNewPeriod_() may throw.
        for (const period of this.manifest_.periods) {
          this.filterNewPeriod_(period);
        }
      } catch (error) {
        this.onError_(error);
      }

      // If the stream we are playing is restricted, we need to switch.
      const activeAudio = this.streamingEngine_.getBufferingAudio();
      const activeVideo = this.streamingEngine_.getBufferingVideo();
      /** @type {shaka.extern.Period} */
      const period = this.getPresentationPeriod_();
      const activeVariant = shaka.util.StreamUtils.getVariantByStreams(
          activeAudio, activeVideo, period.variants);
      if (this.abrManager_ && activeVariant &&
          activeVariant.allowedByApplication &&
          activeVariant.allowedByKeySystem) {
        // Update AbrManager variants to match these new settings.
        this.chooseVariant_(period.variants);
      } else {
        shaka.log.debug('Choosing new streams after changing configuration');
        this.chooseStreamsAndSwitch_(period);
      }
    }
    if (this.mediaSourceEngine_) {
      const TextDisplayerFactory = this.config_.textDisplayFactory;
      if (this.lastTextFactory_ != TextDisplayerFactory) {
        const displayer = new TextDisplayerFactory();
        this.mediaSourceEngine_.setTextDisplayer(displayer);
        this.lastTextFactory_ = TextDisplayerFactory;

        if (this.streamingEngine_) {
          // Reload the text stream, so the cues will load again.
          this.streamingEngine_.reloadTextStream();
        }
      }
    }
    if (this.abrManager_) {
      this.abrManager_.configure(this.config_.abr);
      // Simply enable/disable ABR with each call, since multiple calls to these
      // methods have no effect.
      if (this.config_.abr.enabled && !this.switchingPeriods_) {
        this.abrManager_.enable();
      } else {
        this.abrManager_.disable();
      }

      this.onAbrStatusChanged_();
    }
  }

  /**
   * Return a copy of the current configuration.  Modifications of the returned
   * value will not affect the Player's active configuration.  You must call
   * player.configure() to make changes.
   *
   * @return {shaka.extern.PlayerConfiguration}
   * @export
   */
  getConfiguration() {
    goog.asserts.assert(this.config_, 'Config must not be null!');

    const ret = this.defaultConfig_();
    shaka.util.PlayerConfiguration.mergeConfigObjects(
        ret, this.config_, this.defaultConfig_());
    return ret;
  }

  /**
   * Return a reference to the current configuration. Modifications to the
   * returned value will affect the Player's active configuration. This method
   * is not exported as sharing configuration with external objects is not
   * supported.
   *
   * @return {shaka.extern.PlayerConfiguration}
   */
  getSharedConfiguration() {
    goog.asserts.assert(
        this.config_, 'Cannot call getSharedConfiguration after call destroy!');
    return this.config_;
  }

  /**
   * Reset configuration to default.
   * @export
   */
  resetConfiguration() {
    goog.asserts.assert(this.config_, 'Cannot be destroyed');
    // Remove the old keys so we remove open-ended dictionaries like drm.servers
    // but keeps the same object reference.
    for (const key in this.config_) {
      delete this.config_[key];
    }

    shaka.util.PlayerConfiguration.mergeConfigObjects(
        this.config_, this.defaultConfig_(), this.defaultConfig_());
    this.applyConfig_();
  }

  /**
   * Get the current load mode.
   *
   * @return {shaka.Player.LoadMode}
   * @export
   */
  getLoadMode() {
    return this.loadMode_;
  }

  /**
   * Get the media element that the player is currently using to play loaded
   * content. If the player has not loaded content, this will return |null|.
   *
   * @return {HTMLMediaElement}
   * @export
   */
  getMediaElement() {
    return this.video_;
  }

  /**
   * @return {shaka.net.NetworkingEngine} A reference to the Player's networking
   *     engine.  Applications may use this to make requests through Shaka's
   *     networking plugins.
   * @export
   */
  getNetworkingEngine() {
    return this.networkingEngine_;
  }

  /**
   * Get the uri to the asset that the player has loaded. If the player has not
   * loaded content, this will return |null|.
   *
   * @return {?string}
   * @export
   */
  getAssetUri() {
    return this.assetUri_;
  }

  /**
   * Get the uri to the asset that the player has loaded. If the player has not
   * loaded content, this will return |null|.
   *
   * @deprecated
   * @return {?string}
   * @export
   */
  getManifestUri() {
    shaka.Deprecate.deprecateFeature(
        2, 6, 'getManifestUri', 'Please use "getAssetUri" instead.');

    return this.getAssetUri();
  }

  /**
   * Get if the player is playing live content. If the player has not loaded
   * content, this will return |false|.
   *
   * @return {boolean}
   * @export
   */
  isLive() {
    if (this.manifest_) {
      return this.manifest_.presentationTimeline.isLive();
    }

    // For native HLS, the duration for live streams seems to be Infinity.
    if (this.video_ && this.video_.src) {
      return this.video_.duration == Infinity;
    }

    return false;
  }

  /**
   * Get if the player is playing in-progress content. If the player has not
   * loaded content, this will return |false|.
   *
   * @return {boolean}
   * @export
   */
  isInProgress() {
    return this.manifest_ ?
           this.manifest_.presentationTimeline.isInProgress() :
           false;
  }

  /**
   * Check if the manifest contains only audio-only content. If the player has
   * not loaded content, this will return |false|.
   *
   * The player does not support content that contain more than one type of
   * variants (i.e. mixing audio-only, video-only, audio-video). Content will be
   * filtered to only contain one type of variant.
   *
   * @return {boolean}
   * @export
   */
  isAudioOnly() {
    if (this.manifest_) {
      const periods = this.manifest_.periods;
      if (!periods.length) {
        return false;
      }

      const variants = this.manifest_.periods[0].variants;
      if (!variants.length) {
        return false;
      }

      // Note that if there are some audio-only variants and some audio-video
      // variants, the audio-only variants are removed during filtering.
      // Therefore if the first variant has no video, that's sufficient to say
      // it is audio-only content.
      return !variants[0].video;
    } else if (this.video_ && this.video_.src) {
      // If we have video track info, use that.  It will be the least
      // error-prone way with native HLS.  In contrast, videoHeight might be
      // unset until the first frame is loaded.  Since isAudioOnly is queried
      // by the UI on the 'trackschanged' event, the videoTracks info should be
      // up-to-date.
      if (this.video_.videoTracks) {
        return this.video_.videoTracks.length == 0;
      }

      // We cast to the more specific HTMLVideoElement to access videoHeight.
      // This might be an audio element, though, in which case videoHeight will
      // be undefined at runtime.  For audio elements, this will always return
      // true.
      const video = /** @type {HTMLVideoElement} */(this.video_);
      return video.videoHeight == 0;
    } else {
      return false;
    }
  }

  /**
   * Get the range of time (in seconds) that seeking is allowed. If the player
   * has not loaded content, this will return a range from 0 to 0.
   *
   * @return {{start: number, end: number}}
   * @export
   */
  seekRange() {
    if (this.manifest_) {
      const timeline = this.manifest_.presentationTimeline;

      return {
        'start': timeline.getSeekRangeStart(),
        'end': timeline.getSeekRangeEnd(),
      };
    }

    // If we have loaded content with src=, we ask the video element for its
    // seekable range.  This covers both plain mp4s and native HLS playbacks.
    if (this.video_ && this.video_.src) {
      const seekable = this.video_.seekable;
      if (seekable.length) {
        return {
          'start': seekable.start(0),
          'end': seekable.end(seekable.length - 1),
        };
      }
    }

    return {'start': 0, 'end': 0};
  }

  /**
   * Get the key system currently used by EME. If EME is not being used, this
   * will return an empty string. If the player has not loaded content, this
   * will return an empty string.
   *
   * @return {string}
   * @export
   */
  keySystem() {
    return this.drmEngine_ ? this.drmEngine_.keySystem() : '';
  }

  /**
   * Get the drm info used to initialize EME. If EME is not being used, this
   * will return |null|. If the player is idle or has not initialized EME yet,
   * this will return |null|.
   *
   * @return {?shaka.extern.DrmInfo}
   * @export
   */
  drmInfo() {
    return this.drmEngine_ ? this.drmEngine_.getDrmInfo() : null;
  }

  /**
   * Get the next known expiration time for any EME session. If the session
   * never expires, this will return |Infinity|. If there are no EME sessions,
   * this will return |Infinity|. If the player has not loaded content, this
   * will return |Infinity|.
   *
   * @return {number}
   * @export
   */
  getExpiration() {
    return this.drmEngine_ ? this.drmEngine_.getExpiration() : Infinity;
  }

  /**
   * Check if the player is currently in a buffering state (has too little
   * content to play smoothly). If the player has not loaded content, this will
   * return |false|.
   *
   * @return {boolean}
   * @export
   */
  isBuffering() {
    const State = shaka.media.BufferingObserver.State;
    return this.bufferObserver_ ?
           this.bufferObserver_.getState() == State.STARVING :
           false;
  }

  /**
   * Get the playback rate of what is playing right now. If we are using trick
   * play, this will return the trick play rate. If no content is playing, this
   * will return 0. If content is buffering, this will return 0.
   *
   * If the player has not loaded content, this will return a playback rate of
   * |0|.
   *
   * @return {number}
   * @export
   */
  getPlaybackRate() {
    return this.playRateController_ ?
           this.playRateController_.getActiveRate() :
           0;
  }

  /**
   * Enable trick play to skip through content without playing by repeatedly
   * seeking. For example, a rate of 2.5 would result in 2.5 seconds of content
   * being skipped every second. A negative rate will result in moving
   * backwards.
   *
   * If the player has not loaded content or is still loading content this will
   * be a no-op. Wait until |load| has completed before calling.
   *
   * Trick play will be canceled automatically if the playhead hits the
   * beginning or end of the seekable range for the content.
   *
   * @param {number} rate
   * @export
   */
  trickPlay(rate) {
    // A playbackRate of 0 is used internally when we are in a buffering state,
    // and doesn't make sense for trick play.  If you set a rate of 0 for trick
    // play, we will reject it and issue a warning.  If it happens during a
    // test, we will fail the test through this assertion.
    goog.asserts.assert(rate != 0, 'Should never set a trick play rate of 0!');
    if (rate == 0) {
      shaka.log.alwaysWarn('A trick play rate of 0 is unsupported!');
      return;
    }

    if (this.loadMode_ == shaka.Player.LoadMode.SRC_EQUALS) {
      this.playRateController_.set(rate);
    }

    if (this.loadMode_ == shaka.Player.LoadMode.MEDIA_SOURCE) {
      this.playRateController_.set(rate);
      this.streamingEngine_.setTrickPlay(Math.abs(rate) > 1);
    }
  }

  /**
   * Cancel trick-play. If the player has not loaded content or is still loading
   * content this will be a no-op.
   *
   * @export
   */
  cancelTrickPlay() {
    if (this.loadMode_ == shaka.Player.LoadMode.SRC_EQUALS) {
      this.playRateController_.set(1);
    }

    if (this.loadMode_ == shaka.Player.LoadMode.MEDIA_SOURCE) {
      this.playRateController_.set(1);
      this.streamingEngine_.setTrickPlay(false);
    }
  }

  /**
   * Return a list of variant tracks that can be switched to in the current
   * period. If there are multiple periods, you must seek to the period in order
   * to get variants from that period.
   *
   * If the player has not loaded content, this will return an empty list.
   *
   * @return {!Array.<shaka.extern.Track>}
   * @export
   */
  getVariantTracks() {
    if (this.manifest_ && this.playhead_) {
      const currentVariant = this.getPresentationVariant_();

      const tracks = [];

      // Convert each variant to a track.
      for (const variant of this.getSelectableVariants_()) {
        const track = shaka.util.StreamUtils.variantToTrack(variant);
        track.active = variant == currentVariant;

        tracks.push(track);
      }

      return tracks;
    } else if (this.video_ && this.video_.audioTracks) {
      // Safari's native HLS always shows a single element in videoTracks.
      // You can't use that API to change resolutions.  But we can use
      // audioTracks to generate a variant list that is usable for changing
      // languages.
      const audioTracks = Array.from(this.video_.audioTracks);
      return audioTracks.map((audio) =>
        shaka.util.StreamUtils.html5AudioTrackToTrack(audio));
    } else {
      return [];
    }
  }

  /**
   * Return a list of text tracks that can be switched to in the current period.
   * If there are multiple periods, you must seek to a period in order to get
   * text tracks from that period.
   *
   * If the player has not loaded content, this will return an empty list.
   *
   * @return {!Array.<shaka.extern.Track>}
   * @export
   */
  getTextTracks() {
    if (this.manifest_ && this.playhead_) {
      const currentText = this.getPresentationText_();
      const tracks = [];

      // Convert all selectable text streams to tracks.
      for (const text of this.getSelectableText_()) {
        const track = shaka.util.StreamUtils.textStreamToTrack(text);
        track.active = text == currentText;

        tracks.push(track);
      }

      return tracks;
    } else if (this.video_ && this.video_.src && this.video_.textTracks) {
      const textTracks = Array.from(this.video_.textTracks);
      const StreamUtils = shaka.util.StreamUtils;
      return textTracks.map((text) => StreamUtils.html5TextTrackToTrack(text));
    } else {
      return [];
    }
  }

  /**
   * Select a specific text track from the current period. |track| should come
   * from a call to |getTextTracks|. If the track is not found in the current
   * period, this will be a no-op. If the player has not loaded content, this
   * will be a no-op.
   *
   * Note that AdaptationEvents are not fired for manual track selections.
   *
   * @param {shaka.extern.Track} track
   * @export
   */
  selectTextTrack(track) {
    if (this.manifest_ && this.streamingEngine_) {
      /** @type {shaka.extern.Period} */
      const period = this.getPresentationPeriod_();
      const stream = period.textStreams.find((stream) => stream.id == track.id);

      if (!stream) {
        shaka.log.error('No stream with id', track.id);
        return;
      }

      // Add entries to the history.
      this.addTextStreamToSwitchHistory_(
          period, stream, /* fromAdaptation= */ false);

      this.switchTextStream_(stream);

      // Workaround for https://github.com/google/shaka-player/issues/1299
      // When track is selected, back-propogate the language to
      // currentTextLanguage_.
      this.currentTextLanguage_ = stream.language;
    } else if (this.video_ && this.video_.src && this.video_.textTracks) {
      const textTracks = Array.from(this.video_.textTracks);
      for (const textTrack of textTracks) {
        if (shaka.util.StreamUtils.html5TrackId(textTrack) == track.id) {
          // Leave the track in 'hidden' if it's selected but not showing.
          textTrack.mode = this.isTextVisible_ ? 'showing' : 'hidden';
        } else {
          // Safari allows multiple text tracks to have mode == 'showing', so be
          // explicit in resetting the others.
          textTrack.mode = 'disabled';
        }
      }
      this.onTextChanged_();
    }
  }

  /**
   * Find the CEA 608/708 text stream embedded in video, and switch to it.
   *
   * @deprecated
   * @export
   */
  selectEmbeddedTextTrack() {
    shaka.Deprecate.deprecateFeature(
        2, 6,
        'selectEmbeddedTextTrack',
        [
          'If closed captions are signaled in the manifest, a text stream will',
          'be created to represent them. Please use SelectTextTrack.',
        ].join(' '));

    const tracks = this.getTextTracks().filter((track) => {
      return track.mimeType == shaka.util.MimeUtils.CLOSED_CAPTION_MIMETYPE;
    });

    if (tracks.length > 0) {
      this.selectTextTrack(tracks[0]);
    } else {
      shaka.log.warning('Unable to find the text track embedded in the video.');
    }
  }

  /**
   * @return {boolean} True if we are using any embedded text tracks present.
   *
   * @deprecated
   * @export
   */
  usingEmbeddedTextTrack() {
    shaka.Deprecate.deprecateFeature(
        2, 6,
        'usingEmbeddedTextTrack',
        [
          'If closed captions are signaled in the manifest, a text stream will',
          'be created to represent them. There should be no reason to know if',
          'the player is playing embedded text.',
        ].join(' '));

    const activeTrack = this.getTextTracks().filter((track) => {
      return track.active;
    })[0];

    if (activeTrack) {
      return activeTrack.mimeType ==
             shaka.util.MimeUtils.CLOSED_CAPTION_MIMETYPE;
    }

    return false;
  }

  /**
   * Select a specific variant track to play from the current period. |track|
   * should come from a call to |getVariantTracks|. If |track| cannot be found
   * in the current variant, this will be a no-op. If the player has not loaded
   * content, this will be a no-op.
   *
   * Changing variants will take effect once the currently buffered content has
   * been played. To force the change to happen sooner, use |clearBuffer| with
   * |safeMargin|. Setting |clearBuffer| to |true| will clear all buffered
   * content after |safeMargin|, allowing the new variant to start playing
   * sooner.
   *
   * Note that AdaptationEvents are not fired for manual track selections.
   *
   * @param {shaka.extern.Track} track
   * @param {boolean=} clearBuffer
   * @param {number=} safeMargin Optional amount of buffer (in seconds) to
   *   retain when clearing the buffer. Useful for switching variant quickly
   *   without causing a buffering event. Defaults to 0 if not provided. Ignored
   *   if clearBuffer is false. Can cause hiccups on some browsers if chosen too
   *   small, e.g. The amount of two segments is a fair minimum to consider as
   *   safeMargin value.
   * @export
   */
  selectVariantTrack(track, clearBuffer, safeMargin = 0) {
    if (this.manifest_ && this.streamingEngine_) {
      /** @type {shaka.extern.Period} */
      const period = this.getPresentationPeriod_();

      if (this.config_.abr.enabled) {
        shaka.log.alwaysWarn('Changing tracks while abr manager is enabled ' +
                             'will likely result in the selected track ' +
                             'being overriden. Consider disabling abr before ' +
                             'calling selectVariantTrack().');
      }

      const variant = period.variants.find((variant) => variant.id == track.id);
      if (!variant) {
        shaka.log.error('No variant with id', track.id);
        return;
      }

      // Double check that the track is allowed to be played. The track list
      // should only contain playable variants, but if restrictions change and
      // |selectVariantTrack| is called before the track list is updated, we
      // could get a now-restricted variant.
      if (!shaka.util.StreamUtils.isPlayable(variant)) {
        shaka.log.error('Unable to switch to restricted track', track.id);
        return;
      }

      // Add entries to the history.
      this.addVariantToSwitchHistory_(period, variant,
          /* fromAdaptation= */ false);
      this.switchVariant_(variant, clearBuffer, safeMargin);

      // Workaround for https://github.com/google/shaka-player/issues/1299
      // When track is selected, back-propogate the language to
      // currentAudioLanguage_.
      this.currentAdaptationSetCriteria_ = new shaka.media.ExampleBasedCriteria(
          variant);

      // Update AbrManager variants to match these new settings.
      this.chooseVariant_(period.variants);
    } else if (this.video_ && this.video_.audioTracks) {
      // Safari's native HLS won't let you choose an explicit variant, though
      // you can choose audio languages this way.
      const audioTracks = Array.from(this.video_.audioTracks);
      for (const audioTrack of audioTracks) {
        if (shaka.util.StreamUtils.html5TrackId(audioTrack) == track.id) {
          // This will reset the "enabled" of other tracks to false.
          audioTrack.enabled = true;
        }
      }
      this.onVariantChanged_();
    }
  }

  /**
   * Return a list of audio language-role combinations available for the current
   * period. If the player has not loaded any content, this will return an empty
   * list.
   *
   * @return {!Array.<shaka.extern.LanguageRole>}
   * @export
   */
  getAudioLanguagesAndRoles() {
    return shaka.Player.getLanguageAndRolesFrom_(this.getVariantTracks());
  }

  /**
   * Return a list of text language-role combinations available for the current
   * period. If the player has not loaded any content, this will be return an
   * empty list.
   *
   * @return {!Array.<shaka.extern.LanguageRole>}
   * @export
   */
  getTextLanguagesAndRoles() {
    return shaka.Player.getLanguageAndRolesFrom_(this.getTextTracks());
  }

  /**
   * Return a list of audio languages available for the current period. If the
   * player has not loaded any content, this will return an empty list.
   *
   * @return {!Array.<string>}
   * @export
   */
  getAudioLanguages() {
    return Array.from(shaka.Player.getLanguagesFrom_(this.getVariantTracks()));
  }

  /**
   * Return a list of text languages available for the current period. If the
   * player has not loaded any content, this will return an empty list.
   *
   * @return {!Array.<string>}
   * @export
   */
  getTextLanguages() {
    return Array.from(shaka.Player.getLanguagesFrom_(this.getTextTracks()));
  }

  /**
   * Sets currentAudioLanguage and currentVariantRole to the selected language
   * and role, and chooses a new variant if need be. If the player has not
   * loaded any content, this will be a no-op.
   *
   * @param {string} language
   * @param {string=} role
   * @export
   */
  selectAudioLanguage(language, role) {
    if (this.manifest_ && this.playhead_) {
      /** @type {shaka.extern.Period} */
      const period = this.getPresentationPeriod_();

      this.currentAdaptationSetCriteria_ =
          new shaka.media.PreferenceBasedCriteria(language, role || '', 0);

      // TODO: Refactor to only change audio and not affect text.
      this.chooseStreamsAndSwitch_(period);
    } else if (this.video_ && this.video_.audioTracks) {
      const audioTracks = Array.from(this.video_.audioTracks);
      for (const audioTrack of audioTracks) {
        if (audioTrack.language == language) {
          // This will reset the "enabled" of other tracks to false.
          audioTrack.enabled = true;
        }
      }
      this.onVariantChanged_();
    }
  }

  /**
   * Sets currentTextLanguage and currentTextRole to the selected language and
   * role, and chooses a new variant if need be. If the player has not loaded
   * any content, this will be a no-op.
   *
   * @param {string} language
   * @param {string=} role
   * @export
   */
  selectTextLanguage(language, role) {
    if (this.manifest_ && this.playhead_) {
      /** @type {shaka.extern.Period} */
      const period = this.getPresentationPeriod_();

      this.currentTextLanguage_ = language;
      this.currentTextRole_ = role || '';
      // TODO: Refactor to only change text and not affect audio.
      this.chooseStreamsAndSwitch_(period);
    } else {
      const tracks = this.getTextTracks().filter((t) => t.language == language);
      const track = tracks[0];
      if (track) {
        this.selectTextTrack(track);
      }
    }
  }

  /**
   * Check if the text displayer is enabled.
   *
   * @return {boolean}
   * @export
   */
  isTextTrackVisible() {
    const expected = this.isTextVisible_;

    if (this.manifest_) {
      // Make sure our values are still in-sync.
      const actual = this.mediaSourceEngine_.getTextDisplayer().isTextVisible();
      goog.asserts.assert(
          actual == expected, 'text visibility has fallen out of sync');

      // Always return the actual value so that the app has the most accurate
      // information (in the case that the values come out of sync in prod).
      return actual;
    } else if (this.video_ && this.video_.src && this.video_.textTracks) {
      const textTracks = Array.from(this.video_.textTracks);
      return textTracks.some((t) => t.mode == 'showing');
    }

    return expected;
  }

  /**
   * Enable or disable the text displayer.  If the player is in an unloaded
   * state, the request will be applied next time content is loaded.
   *
   * @param {boolean} isVisible
   * @return {!Promise}
   * @export
   */
  async setTextTrackVisibility(isVisible) {
    const oldVisibilty = this.isTextVisible_;
    const newVisibility = isVisible;

    if (oldVisibilty == newVisibility) {
      return;
    }

    this.isTextVisible_ = newVisibility;

    // Hold of on setting the text visibility until we have all the components
    // we need. This ensures that they stay in-sync.
    if (this.loadMode_ == shaka.Player.LoadMode.MEDIA_SOURCE) {
      this.mediaSourceEngine_.getTextDisplayer().setTextVisibility(isVisible);

      // When the user wants to see captions, we stream captions. When the user
      // doesn't want to see captions, we don't stream captions. This is to
      // avoid bandwidth consumption by an unused resource. The app developer
      // can override this and configure us to always stream captions.
      if (!this.config_.streaming.alwaysStreamText) {
        if (isVisible) {
          // Find the text stream that best matches the user's preferences.
          /** @type {shaka.extern.Period} */
          const period = this.getPresentationPeriod_();
          const streams = shaka.util.StreamUtils.filterStreamsByLanguageAndRole(
              period.textStreams, this.currentTextLanguage_,
              this.currentTextRole_);

          // It is possible that there are no streams to play.
          if (streams.length > 0) {
            await this.streamingEngine_.loadNewTextStream(streams[0]);
          }
        } else {
          this.streamingEngine_.unloadTextStream();
        }
      }
    } else if (this.video_ && this.video_.src && this.video_.textTracks) {
      const textTracks = Array.from(this.video_.textTracks);

      // Find the active track by looking for one which is not disabled.  This
      // is the only way to identify the track which is currently displayed.
      // Set it to 'showing' or 'hidden' based on isVisible.
      for (const textTrack of textTracks) {
        if (textTrack.mode != 'disabled') {
          textTrack.mode = isVisible ? 'showing' : 'hidden';
        }
      }
    }

    // We need to fire the event after we have updated everything so that
    // everything will be in a stable state when the app responds to the
    // event.
    this.onTextTrackVisibility_();
  }

  /**
   * Get the current playhead position as a date. This should only be called
   * when the player has loaded a live stream. If the player has not loaded a
   * live stream, this will return |null|.
   *
   * @return {Date}
   * @export
   */
  getPlayheadTimeAsDate() {
    if (!this.isLive()) {
      shaka.log.warning('getPlayheadTimeAsDate is for live streams!');
      return null;
    }

    if (this.manifest_) {
      const timeline = this.manifest_.presentationTimeline;
      const startTime = timeline.getPresentationStartTime();
      const presentationTime = this.video_.currentTime;
      return new Date(/* ms= */ (startTime + presentationTime) * 1000);
    } else if (this.video_ && this.video_.getStartDate) {
      // Apple's native HLS gives us getStartDate(), which is only available if
      // EXT-X-PROGRAM-DATETIME is in the playlist.
      const startDate = this.video_.getStartDate();
      if (isNaN(startDate.getTime())) {
        shaka.log.warning(
            'EXT-X-PROGRAM-DATETIME required to get playhead time as Date!');
        return null;
      }
      return new Date(startDate.getTime() + (this.video_.currentTime * 1000));
    } else {
      shaka.log.warning('No way to get playhead time as Date!');
      return null;
    }
  }

  /**
   * Get the presentation start time as a date. This should only be called when
   * the player has loaded a live stream. If the player has not loaded a live
   * stream, this will return |null|.
   *
   * @return {Date}
   * @export
   */
  getPresentationStartTimeAsDate() {
    if (!this.isLive()) {
      shaka.log.warning('getPresentationStartTimeAsDate is for live streams!');
      return null;
    }

    if (this.manifest_) {
      const timeline = this.manifest_.presentationTimeline;
      const startTime = timeline.getPresentationStartTime();
      return new Date(/* ms= */ startTime * 1000);
    } else if (this.video_ && this.video_.getStartDate) {
      // Apple's native HLS gives us getStartDate(), which is only available if
      // EXT-X-PROGRAM-DATETIME is in the playlist.
      const startDate = this.video_.getStartDate();
      if (isNaN(startDate.getTime())) {
        shaka.log.warning(
            'EXT-X-PROGRAM-DATETIME required to get presentation start time ' +
            'as Date!');
        return null;
      }
      return startDate;
    } else {
      shaka.log.warning('No way to get presentation start time as Date!');
      return null;
    }
  }

  /**
   * Get information about what the player has buffered. If the player has not
   * loaded content or is currently loading content, the buffered content will
   * be empty.
   *
   * @return {shaka.extern.BufferedInfo}
   * @export
   */
  getBufferedInfo() {
    const info = {
      total: [],
      audio: [],
      video: [],
      text: [],
    };

    if (this.loadMode_ == shaka.Player.LoadMode.SRC_EQUALS) {
      const TimeRangesUtils = shaka.media.TimeRangesUtils;
      info.total = TimeRangesUtils.getBufferedInfo(this.video_.buffered);
    }

    if (this.loadMode_ == shaka.Player.LoadMode.MEDIA_SOURCE) {
      this.mediaSourceEngine_.getBufferedInfo(info);
    }

    return info;
  }

  /**
   * Get statistics for the current playback session. If the player is not
   * playing content, this will return an empty stats object.
   *
   * @return {shaka.extern.Stats}
   * @export
   */
  getStats() {
    // If the Player is not in a fully-loaded state, then return an empty stats
    // blob so that this call will never fail.
    const loaded = this.loadMode_ == shaka.Player.LoadMode.MEDIA_SOURCE ||
                   this.loadMode_ == shaka.Player.LoadMode.SRC_EQUALS;
    if (!loaded) {
      return shaka.util.Stats.getEmptyBlob();
    }

    this.updateStateHistory_();

    goog.asserts.assert(this.video_, 'If we have stats, we should have video_');
    const element = /** @type {!HTMLVideoElement} */ (this.video_);

    if (element.getVideoPlaybackQuality) {
      const info = element.getVideoPlaybackQuality();

      this.stats_.setDroppedFrames(
          Number(info.droppedVideoFrames),
          Number(info.totalVideoFrames));
    }

    if (this.loadMode_ == shaka.Player.LoadMode.MEDIA_SOURCE) {
      // Event through we are loaded, it is still possible that we don't have a
      // presentation variant yet because we set the load mode before we select
      // the first variant to stream.
      const variant = this.getPresentationVariant_();

      if (variant) {
        this.stats_.setVariantBandwidth(variant.bandwidth);
      }

      if (variant && variant.video) {
        this.stats_.setResolution(
            /* width= */ variant.video.width || NaN,
            /* height= */ variant.video.height || NaN);
      }

      const estimate = this.abrManager_.getBandwidthEstimate();
      this.stats_.setBandwidthEstimate(estimate);
    }

    return this.stats_.getBlob();
  }

  /**
   * Adds the given text track to the current Period.  load() must resolve
   * before calling.  The current Period or the presentation must have a
   * duration.
   * This returns a Promise that will resolve with the track that was created,
   * when that track can be switched to.
   *
   * @param {string} uri
   * @param {string} language
   * @param {string} kind
   * @param {string} mime
   * @param {string=} codec
   * @param {string=} label
   * @return {!Promise.<shaka.extern.Track>}
   * @export
   */
  async addTextTrack(uri, language, kind, mime, codec, label) {
    // TODO: Add an actual error for this.
    if (this.loadMode_ == shaka.Player.LoadMode.SRC_EQUALS) {
      shaka.log.error('Cannot add text when loaded with src=');
      throw new Error('State error!');
    }
    if (this.loadMode_ != shaka.Player.LoadMode.MEDIA_SOURCE) {
      shaka.log.error(
          'Must call load() and wait for it to resolve before adding text ' +
          'tracks.');
      throw new Error('State error!');
    }

    /** @type {shaka.extern.Period} */
    const period = this.getPresentationPeriod_();

    const ContentType = shaka.util.ManifestParserUtils.ContentType;

    // Get the Period duration.
    /** @type {number} */
    const periodIndex = this.manifest_.periods.indexOf(period);
    /** @type {number} */
    const nextPeriodIndex = periodIndex + 1;
    /** @type {number} */
    const nextPeriodStart = nextPeriodIndex >= this.manifest_.periods.length ?
                            this.manifest_.presentationTimeline.getDuration() :
                            this.manifest_.periods[nextPeriodIndex].startTime;
    /** @type {number} */
    const periodDuration = nextPeriodStart - period.startTime;
    if (periodDuration == Infinity) {
      throw new shaka.util.Error(
          shaka.util.Error.Severity.RECOVERABLE,
          shaka.util.Error.Category.MANIFEST,
          shaka.util.Error.Code.CANNOT_ADD_EXTERNAL_TEXT_TO_LIVE_STREAM);
    }

    /** @type {!shaka.media.SegmentReference} */
    const segmentReference = new shaka.media.SegmentReference(
        1, 0, periodDuration, () => [uri], 0, null);

    /** @type {shaka.extern.Stream} */
    const stream = {
      id: this.nextExternalStreamId_++,
      originalId: null,
      createSegmentIndex: () => Promise.resolve(),
      findSegmentPosition: (time) => 1,
      getSegmentReference: (ref) => {
        return ref == 1 ? segmentReference : null;
      },
      initSegmentReference: null,
      presentationTimeOffset: 0,
      mimeType: mime,
      codecs: codec || '',
      kind: kind,
      encrypted: false,
      keyId: null,
      language: language,
      label: label || null,
      type: ContentType.TEXT,
      primary: false,
      trickModeVideo: null,
      emsgSchemeIdUris: null,
      roles: [],
      channelsCount: null,
      closedCaptions: null,
    };

    // Add the stream to the loading list to ensure it isn't switched to while
    // it is initializing.
    this.loadingTextStreams_.add(stream);
    period.textStreams.push(stream);

    await this.streamingEngine_.loadNewTextStream(stream);
    goog.asserts.assert(period, 'The period should still be non-null here.');

    const activeText = this.streamingEngine_.getBufferingText();
    if (activeText) {
      // If this was the first text stream, StreamingEngine will start streaming
      // it in loadNewTextStream.  To reflect this, update the active stream.
      this.activeStreams_.useText(period, activeText);
    }

    // Remove the stream from the loading list.
    this.loadingTextStreams_.delete(stream);

    shaka.log.debug('Choosing new streams after adding a text stream');
    this.chooseStreamsAndSwitch_(period);
    this.onTracksChanged_();

    return shaka.util.StreamUtils.textStreamToTrack(stream);
  }

  /**
   * Set the maximum resolution that the platform's hardware can handle.
   * This will be called automatically by shaka.cast.CastReceiver to enforce
   * limitations of the Chromecast hardware.
   *
   * @param {number} width
   * @param {number} height
   * @export
   */
  setMaxHardwareResolution(width, height) {
    this.maxHwRes_.width = width;
    this.maxHwRes_.height = height;
  }

  /**
   * Retry streaming after a streaming failure has occurred. When the player has
   * not loaded content or is loading content, this will be a no-op and will
   * return |false|.
   *
   * If the player has loaded content, and streaming has not seen an error, this
   * will return |false|.
   *
   * if the player has loaded content, and streaming seen an error, but the
   * could not resume streaming, this will return |false|.
   *
   * @return {boolean}
   * @export
   */
  retryStreaming() {
    return this.loadMode_ == shaka.Player.LoadMode.MEDIA_SOURCE ?
           this.streamingEngine_.retry() :
           false;
  }

  /**
   * Get the manifest that the player has loaded. If the player has not loaded
   * any content, this will return |null|.
   *
   * @return {?shaka.extern.Manifest}
   * @export
   */
  getManifest() {
    return this.manifest_;
  }

  /**
   * Get the type of manifest parser that the player is using. If the player has
   * not loaded any content, this will return |null|.
   *
   * @return {?shaka.extern.ManifestParser.Factory}
   * @export
   */
  getManifestParserFactory() {
    return this.parser_ ? this.parser_.constructor : null;
  }

  /**
   * @param {shaka.extern.Period} period
   * @param {shaka.extern.Variant} variant
   * @param {boolean} fromAdaptation
   * @private
   */
  addVariantToSwitchHistory_(period, variant, fromAdaptation) {
    this.activeStreams_.useVariant(period, variant);
    const switchHistory = this.stats_.getSwitchHistory();
    switchHistory.updateCurrentVariant(variant, fromAdaptation);
  }

  /**
   * @param {shaka.extern.Period} period
   * @param {shaka.extern.Stream} textStream
   * @param {boolean} fromAdaptation
   * @private
   */
  addTextStreamToSwitchHistory_(period, textStream, fromAdaptation) {
    this.activeStreams_.useText(period, textStream);
    const switchHistory = this.stats_.getSwitchHistory();
    switchHistory.updateCurrentText(textStream, fromAdaptation);
  }

  /**
   * @return {shaka.extern.PlayerConfiguration}
   * @private
   */
  defaultConfig_() {
    const config = shaka.util.PlayerConfiguration.createDefault();

    config.streaming.failureCallback = (error) => {
      this.defaultStreamingFailureCallback_(error);
    };

    // Because this.video_ may not be set when the config is built, the default
    // TextDisplay factory must capture a reference to "this" as "self" to use
    // at the time we call the factory.  Bind can't be used here because we
    // call the factory with "new", effectively removing any binding to "this".
    const self = this;
    config.textDisplayFactory = function() {
      return new shaka.text.SimpleTextDisplayer(self.video_);
    };

    return config;
  }

  /**
   * @param {!shaka.util.Error} error
   * @private
   */
  defaultStreamingFailureCallback_(error) {
    const retryErrorCodes = [
      shaka.util.Error.Code.BAD_HTTP_STATUS,
      shaka.util.Error.Code.HTTP_ERROR,
      shaka.util.Error.Code.TIMEOUT,
    ];

    if (this.isLive() && retryErrorCodes.includes(error.code)) {
      error.severity = shaka.util.Error.Severity.RECOVERABLE;

      shaka.log.warning('Live streaming error.  Retrying automatically...');
      this.retryStreaming();
    }
  }

  /**
   * For CEA closed captions embedded in the video streams, create dummy text
   * stream.
   * @param {!Array.<!shaka.extern.Period>} periods
   * @private
   */
  createTextStreamsForClosedCaptions_(periods) {
    const ContentType = shaka.util.ManifestParserUtils.ContentType;
    const TextStreamKind = shaka.util.ManifestParserUtils.TextStreamKind;

    for (const period of periods) {
      // A map of the closed captions id and the new dummy text stream.
      const closedCaptionsMap = new Map();
      for (const variant of period.variants) {
        if (variant.video && variant.video.closedCaptions) {
          const video = variant.video;
          for (const id of video.closedCaptions.keys()) {
            if (!closedCaptionsMap.has(id)) {
              const textStream = {
                id: this.nextExternalStreamId_++,  // A globally unique ID.
                originalId: id, // The CC ID string, like 'CC1', 'CC3', etc.
                createSegmentIndex: () => Promise.resolve(),
                findSegmentPosition: (time) => { return null; },
                getSegmentReference: (ref) => { return null; },
                initSegmentReference: null,
                presentationTimeOffset: 0,
                mimeType: shaka.util.MimeUtils.CLOSED_CAPTION_MIMETYPE,
                codecs: '',
                kind: TextStreamKind.CLOSED_CAPTION,
                encrypted: false,
                keyId: null,
                language: video.closedCaptions.get(id),
                label: null,
                type: ContentType.TEXT,
                primary: false,
                trickModeVideo: null,
                emsgSchemeIdUris: null,
                roles: video.roles,
                channelsCount: null,
                closedCaptions: null,
              };
              closedCaptionsMap.set(id, textStream);
            }
          }
        }
      }
      for (const textStream of closedCaptionsMap.values()) {
        period.textStreams.push(textStream);
      }
    }
  }

  /**
   * Filters a list of periods.
   * @param {!Array.<!shaka.extern.Period>} periods
   * @private
   */
  filterAllPeriods_(periods) {
    goog.asserts.assert(this.video_, 'Must not be destroyed');
    const ArrayUtils = shaka.util.ArrayUtils;
    const StreamUtils = shaka.util.StreamUtils;

    /** @type {?shaka.extern.Stream} */
    const activeAudio = this.streamingEngine_ ?
                        this.streamingEngine_.getBufferingAudio() :
                        null;
    /** @type {?shaka.extern.Stream} */
    const activeVideo = this.streamingEngine_ ?
                        this.streamingEngine_.getBufferingVideo() :
                        null;

    for (const period of periods) {
      StreamUtils.filterNewPeriod(
          this.drmEngine_, activeAudio, activeVideo, period);
    }

    const validPeriodsCount = ArrayUtils.count(periods, (period) => {
      return period.variants.some(StreamUtils.isPlayable);
    });

    // If none of the periods are playable, throw
    // CONTENT_UNSUPPORTED_BY_BROWSER.
    if (validPeriodsCount == 0) {
      throw new shaka.util.Error(
          shaka.util.Error.Severity.CRITICAL,
          shaka.util.Error.Category.MANIFEST,
          shaka.util.Error.Code.CONTENT_UNSUPPORTED_BY_BROWSER);
    }

    // If only some of the periods are playable, throw UNPLAYABLE_PERIOD.
    if (validPeriodsCount < periods.length) {
      throw new shaka.util.Error(
          shaka.util.Error.Severity.CRITICAL,
          shaka.util.Error.Category.MANIFEST,
          shaka.util.Error.Code.UNPLAYABLE_PERIOD);
    }

    for (const period of periods) {
      const tracksChanged = shaka.util.StreamUtils.applyRestrictions(
          period.variants, this.config_.restrictions, this.maxHwRes_);
      if (tracksChanged && this.streamingEngine_ &&
          this.getPresentationPeriod_() == period) {
        this.onTracksChanged_();
      }

      this.checkRestrictedVariants_(period.variants);
    }
  }

  /**
   * Filters a new period.
   * @param {shaka.extern.Period} period
   * @private
   */
  filterNewPeriod_(period) {
    goog.asserts.assert(this.video_, 'Must not be destroyed');
    const StreamUtils = shaka.util.StreamUtils;

    /** @type {?shaka.extern.Stream} */
    const activeAudio = this.streamingEngine_ ?
                        this.streamingEngine_.getBufferingAudio() :
                        null;
    /** @type {?shaka.extern.Stream} */
    const activeVideo = this.streamingEngine_ ?
                        this.streamingEngine_.getBufferingVideo() :
                        null;

    StreamUtils.filterNewPeriod(
        this.drmEngine_, activeAudio, activeVideo, period);

    /** @type {!Array.<shaka.extern.Variant>} */
    const variants = period.variants;

    // Check for playable variants before restrictions, so that we can give a
    // special error when there were tracks but they were all filtered.
    const hasPlayableVariant = variants.some(StreamUtils.isPlayable);
    if (!hasPlayableVariant) {
      throw new shaka.util.Error(
          shaka.util.Error.Severity.CRITICAL,
          shaka.util.Error.Category.MANIFEST,
          shaka.util.Error.Code.UNPLAYABLE_PERIOD);
    }

    this.checkRestrictedVariants_(period.variants);

    const tracksChanged = shaka.util.StreamUtils.applyRestrictions(
        variants, this.config_.restrictions, this.maxHwRes_);

    // Trigger the track change event if the restrictions now prevent use from
    // using a variant that we previously thought we could use.
    if (tracksChanged && this.streamingEngine_ &&
        this.getPresentationPeriod_() == period) {
      this.onTracksChanged_();
    }

    // For new Periods, we may need to create new sessions for any new init
    // data.
    const curDrmInfo = this.drmEngine_ ? this.drmEngine_.getDrmInfo() : null;
    if (curDrmInfo) {
      for (const variant of variants) {
        for (const drmInfo of variant.drmInfos) {
          // Ignore any data for different key systems.
          if (drmInfo.keySystem == curDrmInfo.keySystem) {
            for (const initData of (drmInfo.initData || [])) {
              this.drmEngine_.newInitData(
                  initData.initDataType, initData.initData);
            }
          }
        }
      }
    }
  }

  /**
   * Switches to the given variant, deferring if needed.
   * @param {shaka.extern.Variant} variant
   * @param {boolean=} clearBuffer
   * @param {number=} safeMargin
   * @private
   */
  switchVariant_(variant, clearBuffer = false, safeMargin = 0) {
    if (this.switchingPeriods_) {
      // Store this action for later.
      this.deferredVariant_ = variant;
      this.deferredVariantClearBuffer_ = clearBuffer;
      this.deferredVariantClearBufferSafeMargin_ = safeMargin;
    } else {
      // Act now.
      this.streamingEngine_.switchVariant(variant, clearBuffer, safeMargin);
      // Dispatch a 'variantchanged' event
      this.onVariantChanged_();
    }
  }

  /**
   * Switches to the given text stream, deferring if needed.
   * @param {shaka.extern.Stream} textStream
   * @private
   */
  switchTextStream_(textStream) {
    if (this.switchingPeriods_) {
      // Store this action for later.
      this.deferredTextStream_ = textStream;
    } else {
      // Act now.
      this.streamingEngine_.switchTextStream(textStream);
      this.onTextChanged_();
    }
  }

  /**
   * Verifies that the active streams according to the player match those in
   * StreamingEngine.
   * @private
   */
  assertCorrectActiveStreams_() {
    if (!this.streamingEngine_ || !this.manifest_ || !goog.DEBUG) {
      return;
    }

    const activePeriod = this.streamingEngine_.getBufferingPeriod();
    /** @type {shaka.extern.Period} */
    const currentPeriod = this.getPresentationPeriod_();
    if (activePeriod == null || activePeriod != currentPeriod) {
      return;
    }

    const activeAudio = this.streamingEngine_.getBufferingAudio();
    const activeVideo = this.streamingEngine_.getBufferingVideo();
    const activeText = this.streamingEngine_.getBufferingText();

    // If we have deferred variants/text we want to compare against those rather
    // than what we are actually streaming.
    const expectedAudio = this.deferredVariant_ ?
                          this.deferredVariant_.audio :
                          activeAudio;

    const expectedVideo = this.deferredVariant_ ?
                          this.deferredVariant_.video :
                          activeVideo;

    const expectedText = this.deferredTextStream_ || activeText;

    const actualVariant = this.activeStreams_.getVariant(currentPeriod);
    const actualText = this.activeStreams_.getText(currentPeriod);

    goog.asserts.assert(
        actualVariant.audio == expectedAudio,
        'Inconsistent active audio stream');
    goog.asserts.assert(
        actualVariant.video == expectedVideo,
        'Inconsistent active video stream');

    // Because we always set a text stream to be active in the active stream
    // map, regardless of whether or not we are actually streaming text, it is
    // possible for these to be out of line.
    goog.asserts.assert(
        expectedText == null || actualText == expectedText,
        'Inconsistent active text stream');
  }

  /**
   * @param {number} time
   * @return {number}
   * @private
   */
  adjustStartTime_(time) {
    /** @type {?shaka.extern.Stream} */
    const activeAudio = this.streamingEngine_.getBufferingAudio();
    /** @type {?shaka.extern.Stream} */
    const activeVideo = this.streamingEngine_.getBufferingVideo();
    /** @type {shaka.extern.Period} */
    const period = this.getPresentationPeriod_();

    // This method is called after StreamingEngine.init resolves, which means
    // that all the active streams have had createSegmentIndex called.
    function getAdjustedTime(stream, time) {
      if (!stream) {
        return null;
      }
      const idx = stream.findSegmentPosition(time - period.startTime);
      if (idx == null) {
        return null;
      }
      const ref = stream.getSegmentReference(idx);
      if (!ref) {
        return null;
      }
      const refTime = ref.startTime + period.startTime;
      goog.asserts.assert(refTime <= time, 'Segment should start before time');
      return refTime;
    }

    const audioStartTime = getAdjustedTime(activeAudio, time);
    const videoStartTime = getAdjustedTime(activeVideo, time);

    // If we have both video and audio times, pick the larger one.  If we picked
    // the smaller one, that one will download an entire segment to buffer the
    // difference.
    if (videoStartTime != null && audioStartTime != null) {
      return Math.max(videoStartTime, audioStartTime);
    } else if (videoStartTime != null) {
      return videoStartTime;
    } else if (audioStartTime != null) {
      return audioStartTime;
    } else {
      return time;
    }
  }

  /**
   * Update the buffering state to be either "we are buffering" or "we are not
   * buffering", firing events to the app as needed.
   *
   * @private
   */
  updateBufferState_() {
    const isBuffering = this.isBuffering();

    // Make sure we have all the components we need before we consider ourselves
    // as being loaded.
    // TODO: Make the check for "loaded" simpler.
    const loaded = this.stats_ && this.bufferObserver_ && this.playhead_;

    if (loaded) {
      this.playRateController_.setBuffering(isBuffering);
      this.updateStateHistory_();
    }

    // Surface the buffering event so that the app knows if/when we are
    // buffering.
    const event =
        new shaka.util.FakeEvent('buffering', {'buffering': isBuffering});
    this.dispatchEvent(event);
  }

  /**
   * Callback from PlayheadObserver.
   * @private
   */
  onChangePeriod_() {
    this.onTracksChanged_();
  }

  /**
   * A callback for when the playback rate changes. We need to watch the
   * playback rate so that if the playback rate on the media element changes
   * (that was not caused by our play rate controller) we can notify the
   * controller so that it can stay in-sync with the change.
   *
   * @private
   */
  onRateChange_() {
    /** @type {number} */
    const newRate = this.video_.playbackRate;

    // On Edge, when someone seeks using the native controls, it will set the
    // playback rate to zero until they finish seeking, after which it will
    // return the playback rate.
    //
    // If the playback rate changes while seeking, Edge will cache the playback
    // rate and use it after seeking.
    //
    // https://github.com/google/shaka-player/issues/951
    if (newRate == 0) {
      return;
    }

    // The playback rate has changed. This could be us or someone else.
    // If this was us, setting the rate again will be a no-op.
    this.playRateController_.set(newRate);
  }

  /**
   * Try updating the state history. If the player has not finished
   * initializing, this will be a no-op.
   *
   * @private
   */
  updateStateHistory_() {
    // If we have not finish initializing, this will be a no-op.
    if (!this.stats_) {
      return;
    }
    if (!this.bufferObserver_) {
      return;
    }

    const State = shaka.media.BufferingObserver.State;

    const history = this.stats_.getStateHistory();

    if (this.bufferObserver_.getState() == State.STARVING) {
      history.update('buffering');
    } else if (this.video_.paused) {
      history.update('paused');
    } else if (this.video_.ended) {
      history.update('ended');
    } else {
      history.update('playing');
    }
  }

  /**
   * Callback from Playhead.
   *
   * @private
   */
  onSeek_() {
    if (this.playheadObservers_) {
      this.playheadObservers_.notifyOfSeek();
    }
    if (this.streamingEngine_) {
      this.streamingEngine_.seeked();
    }
  }

  /**
   * Chooses a variant from all possible variants while taking into account
   * restrictions, preferences, and ABR.
   *
   * On error, this dispatches an error event and returns null.
   *
   * @param {!Array.<shaka.extern.Variant>} allVariants
   * @return {?shaka.extern.Variant}
   * @private
   */
  chooseVariant_(allVariants) {
    goog.asserts.assert(this.config_, 'Must not be destroyed');

    try {
      // |variants| are the filtered variants, use |period.variants| so we know
      // why they we restricted.
      this.checkRestrictedVariants_(allVariants);
    } catch (e) {
      this.onError_(e);
      return null;
    }

    goog.asserts.assert(
        allVariants.length, 'Should have thrown for no Variants.');

    const playableVariants = allVariants.filter((variant) => {
      return shaka.util.StreamUtils.isPlayable(variant);
    });

    // Update the abr manager with newly filtered variants.
    const adaptationSet = this.currentAdaptationSetCriteria_.create(
        playableVariants);
    this.abrManager_.setVariants(Array.from(adaptationSet.values()));
    return this.abrManager_.chooseVariant();
  }

  /**
   * Choose a text stream from all possible text streams while taking into
   * account user preference.
   *
   * @param {!Array.<shaka.extern.Stream>} textStreams
   * @return {?shaka.extern.Stream}
   * @private
   */
  chooseTextStream_(textStreams) {
    const subset = shaka.util.StreamUtils.filterStreamsByLanguageAndRole(
        textStreams,
        this.currentTextLanguage_,
        this.currentTextRole_);

    return subset[0] || null;
  }

  /**
   * Chooses streams from the given Period and switches to them.
   * Called after a config change, a new text stream, a key status event, or an
   * explicit language change.
   *
   * @param {!shaka.extern.Period} period
   * @private
   */
  chooseStreamsAndSwitch_(period) {
    goog.asserts.assert(this.config_, 'Must not be destroyed');

    // Because we're running this after a config change (manual language
    // change), a new text stream, or a key status event, and because switching
    // to an active stream is a no-op, it is always okay to clear the buffer
    // here.
    const chosenVariant = this.chooseVariant_(period.variants);
    if (chosenVariant) {
      this.addVariantToSwitchHistory_(
          period, chosenVariant, /* fromAdaptation= */ true);
      this.switchVariant_(chosenVariant, /* clearBuffers */ true);
    }

    // Only switch text if we should be streaming text right now.
    const chosenText = this.chooseTextStream_(period.textStreams);
    if (chosenText && this.shouldStreamText_()) {
      this.addTextStreamToSwitchHistory_(
          period, chosenText, /* fromAdaptation= */ true);
      this.switchTextStream_(chosenText);
    }

    // Send an adaptation event so that the UI can show the new language/tracks.
    this.onAdaptation_();
  }

  /**
   * Callback from StreamingEngine, invoked when a period starts. This method
   * must always "succeed" so it may not throw an error. Any errors must be
   * routed to |onError|.
   *
   * @param {!shaka.extern.Period} period
   * @return {shaka.media.StreamingEngine.ChosenStreams}
   *    An object containing the chosen variant and text stream.
   * @private
   */
  onChooseStreams_(period) {
    shaka.log.debug('onChooseStreams_', period);

    goog.asserts.assert(this.config_, 'Must not be destroyed');

    try {
      shaka.log.v2('onChooseStreams_, choosing variant from ', period.variants);
      shaka.log.v2('onChooseStreams_, choosing text from ', period.textStreams);

      const chosen = this.chooseStreams_(period);

      shaka.log.v2('onChooseStreams_, chose variant ', chosen.variant);
      shaka.log.v2('onChooseStreams_, chose text ', chosen.text);

      return chosen;
    } catch (e) {
      this.onError_(e);
      return {variant: null, text: null};
    }
  }

  /**
   * This is the internal logic for |onChooseStreams_|. This separation is done
   * to allow this implementation to throw errors without consequence.
   *
   * @param {shaka.extern.Period} period
   *    The period that we are selecting streams from.
   * @return {shaka.media.StreamingEngine.ChosenStreams}
   *    An object containing the chosen variant and text stream.
   * @private
   */
  chooseStreams_(period) {
    // We are switching Periods, so the AbrManager will be disabled.  But if we
    // want to abr.enabled, we do not want to call AbrManager.enable before
    // canSwitch_ is called.
    this.switchingPeriods_ = true;
    this.abrManager_.disable();
    this.onAbrStatusChanged_();

    shaka.log.debug('Choosing new streams after period changed');

    let chosenVariant = this.chooseVariant_(period.variants);
    let chosenText = this.chooseTextStream_(period.textStreams);

    // Ignore deferred variant or text streams only if we are starting a new
    // period.  In this case, any deferred switches were from an older period,
    // so they do not apply.  We can still have deferred switches from the
    // current period in the case of an early call to select*Track while we are
    // setting up the first period.  This can happen with the 'streaming' event.
    if (this.deferredVariant_) {
      if (period.variants.includes(this.deferredVariant_)) {
        chosenVariant = this.deferredVariant_;
      }
      this.deferredVariant_ = null;
    }

    if (this.deferredTextStream_) {
      if (period.textStreams.includes(this.deferredTextStream_)) {
        chosenText = this.deferredTextStream_;
      }
      this.deferredTextStream_ = null;
    }

    if (chosenVariant) {
      this.addVariantToSwitchHistory_(
          period, chosenVariant, /* fromAdaptation= */ true);
    }

    if (chosenText) {
      this.addTextStreamToSwitchHistory_(
          period, chosenText, /* fromAdaptation= */ true);
    }

    // Check if we should show text (based on difference between audio and text
    // languages). Only check this during startup so we don't "pop-up" captions
    // mid playback.
    const startingUp = !this.streamingEngine_.getBufferingPeriod();
    const chosenAudio = chosenVariant ? chosenVariant.audio : null;
    if (startingUp && chosenText) {
      if (chosenAudio && this.shouldShowText_(chosenAudio, chosenText)) {
        this.isTextVisible_ = true;
      }
      if (this.isTextVisible_) {
        // If the cached value says to show text, then update the text displayer
        // since it defaults to not shown.  Note that returning the |chosenText|
        // below will make StreamingEngine stream the text.
        this.mediaSourceEngine_.getTextDisplayer().setTextVisibility(true);
        goog.asserts.assert(this.shouldStreamText_(),
            'Should be streaming text');
      }
      this.onTextTrackVisibility_();
    }

    // Don't fire a tracks-changed event since we aren't inside the new Period
    // yet.
    // Don't initialize with a text stream unless we should be streaming text.
    if (this.shouldStreamText_()) {
      return {variant: chosenVariant, text: chosenText};
    } else {
      return {variant: chosenVariant, text: null};
    }
  }

  /**
   * Check if we should show text on screen automatically.
   *
   * The text should automatically be shown if the text is language-compatible
   * with the user's text language preference, but not compatible with the
   * audio.
   *
   * For example:
   *   preferred | chosen | chosen |
   *   text      | text   | audio  | show
   *   -----------------------------------
   *   en-CA     | en     | jp     | true
   *   en        | en-US  | fr     | true
   *   fr-CA     | en-US  | jp     | false
   *   en-CA     | en-US  | en-US  | false
   *
   * @param {shaka.extern.Stream} audioStream
   * @param {shaka.extern.Stream} textStream
   * @return {boolean}
   * @private
   */
  shouldShowText_(audioStream, textStream) {
    const LanguageUtils = shaka.util.LanguageUtils;

    /** @type {string} */
    const preferredTextLocale =
        LanguageUtils.normalize(this.config_.preferredTextLanguage);
    /** @type {string} */
    const audioLocale = LanguageUtils.normalize(audioStream.language);
    /** @type {string} */
    const textLocale = LanguageUtils.normalize(textStream.language);

    return (
      LanguageUtils.areLanguageCompatible(textLocale, preferredTextLocale) &&
      !LanguageUtils.areLanguageCompatible(audioLocale, textLocale));
  }

  /**
   * Callback from StreamingEngine, invoked when the period is set up.
   *
   * @private
   */
  canSwitch_() {
    shaka.log.debug('canSwitch_');
    goog.asserts.assert(this.config_, 'Must not be destroyed');

    this.switchingPeriods_ = false;

    if (this.config_.abr.enabled) {
      this.abrManager_.enable();
      this.onAbrStatusChanged_();
    }

    // If we still have deferred switches, switch now.
    if (this.deferredVariant_) {
      this.streamingEngine_.switchVariant(
          this.deferredVariant_, this.deferredVariantClearBuffer_,
          this.deferredVariantClearBufferSafeMargin_);
      this.onVariantChanged_();
      this.deferredVariant_ = null;
    }
    if (this.deferredTextStream_) {
      this.streamingEngine_.switchTextStream(this.deferredTextStream_);
      this.onTextChanged_();
      this.deferredTextStream_ = null;
    }
  }

  /**
   * Callback from StreamingEngine.
   *
   * @private
   */
  onManifestUpdate_() {
    if (this.parser_ && this.parser_.update) {
      this.parser_.update();
    }
  }

  /**
   * Callback from StreamingEngine.
   *
   * @private
   */
  onSegmentAppended_() {
    // When we append a segment to media source (via streaming engine) we are
    // changing what data we have buffered, so notify the playhead of the
    // change.
    if (this.playhead_) {
      this.playhead_.notifyOfBufferingChange();
    }
  }

  /**
   * Callback from AbrManager.
   *
   * @param {shaka.extern.Variant} variant
   * @param {boolean=} clearBuffer
   * @param {number=} safeMargin Optional amount of buffer (in seconds) to
   *   retain when clearing the buffer.
   *   Defaults to 0 if not provided. Ignored if clearBuffer is false.
   * @private
   */
  switch_(variant, clearBuffer = false, safeMargin = 0) {
    shaka.log.debug('switch_');
    goog.asserts.assert(this.config_.abr.enabled,
        'AbrManager should not call switch while disabled!');
    goog.asserts.assert(!this.switchingPeriods_,
        'AbrManager should not call switch while transitioning between ' +
        'Periods!');
    goog.asserts.assert(this.manifest_, 'We need a manifest to switch ' +
                                        'variants.');

    const period = this.findPeriodWithVariant_(variant);
    goog.asserts.assert(period, 'A period should contain the variant.');

    this.addVariantToSwitchHistory_(period, variant, /* fromAdaptation */ true);

    if (!this.streamingEngine_) {
      // There's no way to change it.
      return;
    }

    this.streamingEngine_.switchVariant(variant, clearBuffer, safeMargin);
    this.onAdaptation_();
  }

  /**
   * Dispatches an 'adaptation' event.
   * @private
   */
  onAdaptation_() {
    // Delay the 'adaptation' event so that StreamingEngine has time to absorb
    // the changes before the user tries to query it.
    this.delayDispatchEvent_(new shaka.util.FakeEvent('adaptation'));
  }

  /**
   * Dispatches a 'trackschanged' event.
   * @private
   */
  onTracksChanged_() {
    // Delay the 'trackschanged' event so StreamingEngine has time to absorb the
    // changes before the user tries to query it.
    this.delayDispatchEvent_(new shaka.util.FakeEvent('trackschanged'));
  }

  /**
   * Dispatches a 'variantchanged' event.
   * @private
   */
  onVariantChanged_() {
    // Delay the 'variantchanged' event so StreamingEngine has time to absorb
    // the changes before the user tries to query it.
    this.delayDispatchEvent_(new shaka.util.FakeEvent('variantchanged'));
  }

  /**
   * Dispatches a 'textchanged' event.
   * @private
   */
  onTextChanged_() {
    // Delay the 'textchanged' event so StreamingEngine time to absorb the
    // changes before the user tries to query it.
    this.delayDispatchEvent_(new shaka.util.FakeEvent('textchanged'));
  }

  /** @private */
  onTextTrackVisibility_() {
    this.delayDispatchEvent_(new shaka.util.FakeEvent('texttrackvisibility'));
  }

  /** @private */
  onAbrStatusChanged_() {
    this.delayDispatchEvent_(new shaka.util.FakeEvent('abrstatuschanged', {
      newStatus: this.config_.abr.enabled,
    }));
  }

  /**
   * @param {!shaka.util.Error} error
   * @private
   */
  onError_(error) {
    goog.asserts.assert(error instanceof shaka.util.Error, 'Wrong error type!');

    // Errors dispatched after |destroy| is called are not meaningful and should
    // be safe to ignore.
    if (this.loadMode_ == shaka.Player.LoadMode.DESTROYED) {
      return;
    }

    const event = new shaka.util.FakeEvent('error', {'detail': error});
    this.dispatchEvent(event);
    if (event.defaultPrevented) {
      error.handled = true;
    }
  }

  /**
   * When we fire region events, we need to copy the information out of the
   * region to break the connection with the player's internal data. We do the
   * copy here because this is the transition point between the player and the
   * app.
   *
   * @param {string} eventName
   * @param {shaka.extern.TimelineRegionInfo} region
   *
   * @private
   */
  onRegionEvent_(eventName, region) {
    // Always make a copy to avoid exposing our internal data to the app.
    const clone = {
      schemeIdUri: region.schemeIdUri,
      value: region.value,
      startTime: region.startTime,
      endTime: region.endTime,
      id: region.id,
      eventElement: region.eventElement,
    };

    this.dispatchEvent(new shaka.util.FakeEvent(eventName, {detail: clone}));
  }

  /**
   * Turn the media element's error object into a Shaka Player error object.
   *
   * @return {shaka.util.Error}
   * @private
   */
  videoErrorToShakaError_() {
    goog.asserts.assert(this.video_.error,
        'Video error expected, but missing!');
    if (!this.video_.error) {
      return null;
    }

    const code = this.video_.error.code;
    if (code == 1 /* MEDIA_ERR_ABORTED */) {
      // Ignore this error code, which should only occur when navigating away or
      // deliberately stopping playback of HTTP content.
      return null;
    }

    // Extra error information from MS Edge and IE11:
    let extended = this.video_.error.msExtendedCode;
    if (extended) {
      // Convert to unsigned:
      if (extended < 0) {
        extended += Math.pow(2, 32);
      }
      // Format as hex:
      extended = extended.toString(16);
    }

    // Extra error information from Chrome:
    const message = this.video_.error.message;

    return new shaka.util.Error(
        shaka.util.Error.Severity.CRITICAL,
        shaka.util.Error.Category.MEDIA,
        shaka.util.Error.Code.VIDEO_ERROR,
        code, extended, message);
  }

  /**
   * @param {!Event} event
   * @private
   */
  onVideoError_(event) {
    const error = this.videoErrorToShakaError_();
    if (!error) {
      return;
    }
    this.onError_(error);
  }

  /**
   * @param {!Object.<string, string>} keyStatusMap A map of hex key IDs to
   *   statuses.
   * @private
   */
  onKeyStatus_(keyStatusMap) {
    if (!this.streamingEngine_) {
      // We can't use this info to manage restrictions in src= mode, so ignore
      // it.
      return;
    }

    const restrictedStatuses = shaka.Player.restrictedStatuses_;

    /** @type {shaka.extern.Period} */
    const period = this.getPresentationPeriod_();
    let tracksChanged = false;

    const keyIds = Object.keys(keyStatusMap);
    if (keyIds.length == 0) {
      shaka.log.warning(
          'Got a key status event without any key statuses, so we don\'t ' +
          'know the real key statuses. If we don\'t have all the keys, ' +
          'you\'ll need to set restrictions so we don\'t select those tracks.');
    }

    // If EME is using a synthetic key ID, the only key ID is '00' (a single 0
    // byte).  In this case, it is only used to report global success/failure.
    // See note about old platforms in: https://bit.ly/2tpez5Z
    const isGlobalStatus = keyIds.length == 1 && keyIds[0] == '00';

    if (isGlobalStatus) {
      shaka.log.warning(
          'Got a synthetic key status event, so we don\'t know the real key ' +
          'statuses. If we don\'t have all the keys, you\'ll need to set ' +
          'restrictions so we don\'t select those tracks.');
    }

    // Only filter tracks for keys if we have some key statuses to look at.
    if (keyIds.length) {
      for (const variant of period.variants) {
        const streams = shaka.util.StreamUtils.getVariantStreams(variant);

        for (const stream of streams) {
          const originalAllowed = variant.allowedByKeySystem;

          // Only update if we have a key ID for the stream.
          // If the key isn't present, then we don't have that key and the track
          // should be restricted.
          if (stream.keyId) {
            const keyStatus =
                keyStatusMap[isGlobalStatus ? '00' : stream.keyId];
            variant.allowedByKeySystem =
                !!keyStatus && !restrictedStatuses.includes(keyStatus);
          }

          if (originalAllowed != variant.allowedByKeySystem) {
            tracksChanged = true;
          }
        }  // for (const stream of streams)
      }  // for (const variant of period.variants)
    }  // if (keyIds.length)

    // TODO: Get StreamingEngine to track variants and create
    // getBufferingVariant()
    const activeAudio = this.streamingEngine_.getBufferingAudio();
    const activeVideo = this.streamingEngine_.getBufferingVideo();
    const activeVariant = shaka.util.StreamUtils.getVariantByStreams(
        activeAudio, activeVideo, period.variants);

    if (activeVariant && !activeVariant.allowedByKeySystem) {
      shaka.log.debug('Choosing new streams after key status changed');
      this.chooseStreamsAndSwitch_(period);
    }

    if (tracksChanged) {
      this.onTracksChanged_();
      this.chooseVariant_(period.variants);
    }
  }

  /**
   * Callback from DrmEngine
   * @param {string} keyId
   * @param {number} expiration
   * @private
   */
  onExpirationUpdated_(keyId, expiration) {
    if (this.parser_ && this.parser_.onExpirationUpdated) {
      this.parser_.onExpirationUpdated(keyId, expiration);
    }

    const event = new shaka.util.FakeEvent('expirationupdated');
    this.dispatchEvent(event);
  }

  /**
   * @return {boolean} true if we should stream text right now.
   * @private
   */
  shouldStreamText_() {
    return this.config_.streaming.alwaysStreamText || this.isTextTrackVisible();
  }

  /**
   * Applies playRangeStart and playRangeEnd to the given timeline. This will
   * only affect non-live content.
   *
   * @param {shaka.media.PresentationTimeline} timeline
   * @param {number} playRangeStart
   * @param {number} playRangeEnd
   *
   * @private
   */
  static applyPlayRange_(timeline, playRangeStart, playRangeEnd) {
    if (playRangeStart > 0) {
      if (timeline.isLive()) {
        shaka.log.warning(
            '|playRangeStart| has been configured for live content. ' +
            'Ignoring the setting.');
      } else {
        timeline.setUserSeekStart(playRangeStart);
      }
    }

    // If the playback has been configured to end before the end of the
    // presentation, update the duration unless it's live content.
    const fullDuration = timeline.getDuration();
    if (playRangeEnd < fullDuration) {
      if (timeline.isLive()) {
        shaka.log.warning(
            '|playRangeEnd| has been configured for live content. ' +
            'Ignoring the setting.');
      } else {
        timeline.setDuration(playRangeEnd);
      }
    }
  }

  /**
   * Checks the given variants and if they are all restricted, throw an
   * appropriate exception.
   *
   * @param {!Array.<shaka.extern.Variant>} variants
   * @private
   */
  checkRestrictedVariants_(variants) {
    const restrictedStatuses = shaka.Player.restrictedStatuses_;
    const keyStatusMap =
        this.drmEngine_ ? this.drmEngine_.getKeyStatuses() : {};
    const keyIds = Object.keys(keyStatusMap);
    const isGlobalStatus = keyIds.length && keyIds[0] == '00';

    let hasPlayable = false;
    let hasAppRestrict = false;
    const missingKeys = [];
    const badKeyStatuses = [];

    for (const variant of variants) {
      // TODO: Combine with onKeyStatus_.
      const streams = [];
      if (variant.audio) {
        streams.push(variant.audio);
      }
      if (variant.video) {
        streams.push(variant.video);
      }

      for (const stream of streams) {
        if (stream.keyId) {
          const keyStatus = keyStatusMap[isGlobalStatus ? '00' : stream.keyId];
          if (!keyStatus) {
            if (!missingKeys.includes(stream.keyId)) {
              missingKeys.push(stream.keyId);
            }
          } else if (restrictedStatuses.includes(keyStatus)) {
            if (!badKeyStatuses.includes(keyStatus)) {
              badKeyStatuses.push(keyStatus);
            }
          }
        }
      }

      if (!variant.allowedByApplication) {
        hasAppRestrict = true;
      } else if (variant.allowedByKeySystem) {
        hasPlayable = true;
      }
    }

    if (!hasPlayable) {
      /** @type {shaka.extern.RestrictionInfo} */
      const data = {
        hasAppRestrictions: hasAppRestrict,
        missingKeys: missingKeys,
        restrictedKeyStatuses: badKeyStatuses,
      };
      throw new shaka.util.Error(
          shaka.util.Error.Severity.CRITICAL,
          shaka.util.Error.Category.MANIFEST,
          shaka.util.Error.Code.RESTRICTIONS_CANNOT_BE_MET,
          data);
    }
  }

  /**
   * Fire an event, but wait a little bit so that the immediate execution can
   * complete before the event is handled.
   *
   * @param {!shaka.util.FakeEvent} event
   * @private
   */
  async delayDispatchEvent_(event) {
    // Wait until the next interpreter cycle.
    await Promise.resolve();

    // Only dispatch the event if we are still alive.
    if (this.loadMode_ != shaka.Player.LoadMode.DESTROYED) {
      this.dispatchEvent(event);
    }
  }

  /**
   * Get the normalized languages for a group of tracks.
   *
   * @param {!Array.<?shaka.extern.Track>} tracks
   * @return {!Set.<string>}
   * @private
   */
  static getLanguagesFrom_(tracks) {
    const languages = new Set();

    for (const track of tracks) {
      if (track.language) {
        languages.add(shaka.util.LanguageUtils.normalize(track.language));
      } else {
        languages.add('und');
      }
    }

    return languages;
  }

  /**
   * Get all permutations of normalized languages and role for a group of
   * tracks.
   *
   * @param {!Array.<?shaka.extern.Track>} tracks
   * @return {!Array.<shaka.extern.LanguageRole>}
   * @private
   */
  static getLanguageAndRolesFrom_(tracks) {
    /** @type {!Map.<string, !Set>} */
    const languageToRoles = new Map();

    for (const track of tracks) {
      let language = 'und';
      let roles = [];

      if (track.language) {
        language = shaka.util.LanguageUtils.normalize(track.language);
      }

      if (track.type == 'variant') {
        roles = track.audioRoles;
      } else {
        roles = track.roles;
      }

      if (!roles || !roles.length) {
        // We must have an empty role so that we will still get a language-role
        // entry from our Map.
        roles = [''];
      }

      if (!languageToRoles.has(language)) {
        languageToRoles.set(language, new Set());
      }

      for (const role of roles) {
        languageToRoles.get(language).add(role);
      }
    }

    // Flatten our map to an array of language-role pairs.
    const pairings = [];
    languageToRoles.forEach((roles, language) => {
      for (const role of roles) {
        pairings.push({
          language: language,
          role: role,
        });
      }
    });
    return pairings;
  }

  /**
   * Get the variants that the user can select. The variants will be based on
   * the period that the playhead is in and what variants are playable.
   *
   * @return {!Array.<shaka.extern.Variant>}
   * @private
   */
  getSelectableVariants_() {
    // Use the period that is currently playing, allowing the change to affect
    // the "now".
    /** @type {shaka.extern.Period} */
    const currentPeriod = this.getPresentationPeriod_();

    // If we have been called before we load content or after we have unloaded
    // content, then we should return no variants.
    if (currentPeriod == null) {
      return [];
    }

    this.assertCorrectActiveStreams_();

    return currentPeriod.variants.filter((variant) => {
      return shaka.util.StreamUtils.isPlayable(variant);
    });
  }

  /**
   * Get the text streams that the user can select. The streams will be based on
   * the period that the playhead is in and what streams have finished loading.
   *
   * @return {!Array.<shaka.extern.Stream>}
   * @private
   */
  getSelectableText_() {
    // Use the period that is currently playing, allowing the change to affect
    // the "now".
    /** @type {shaka.extern.Period} */
    const currentPeriod = this.getPresentationPeriod_();

    // If we have been called before we load content or after we have unloaded
    // content, then we should return no streams.
    if (currentPeriod == null) {
      return [];
    }

    this.assertCorrectActiveStreams_();

    // Don't show return streams that are still loading.
    return currentPeriod.textStreams.filter((stream) => {
      return !this.loadingTextStreams_.has(stream);
    });
  }

  /**
   * Get the period that is on the screen. This will return |null| if nothing
   * is loaded.
   *
   * @return {shaka.extern.Period}
   * @private
   */
  getPresentationPeriod_() {
    goog.asserts.assert(this.manifest_ && this.playhead_,
        'Only ask for the presentation period when loaded with media source.');

    const presentationTime = this.playhead_.getTime();

    let lastPeriod = null;

    // Periods are ordered by |startTime|. If we always keep the last period
    // that started before our presentation time, it means we will have the
    // best guess at which period we are presenting.
    for (const period of this.manifest_.periods) {
      if (period.startTime <= presentationTime) {
        lastPeriod = period;
      }
    }

    goog.asserts.assert(lastPeriod, 'Should have found a period.');
    return lastPeriod;
  }

  /**
   * Get the variant that we are currently presenting to the user. If we are not
   * showing anything, then we will return |null|.
   *
   * @return {?shaka.extern.Variant}
   * @private
   */
  getPresentationVariant_() {
    /** @type {shaka.extern.Period} */
    const currentPeriod = this.getPresentationPeriod_();
    return this.activeStreams_.getVariant(currentPeriod);
  }

  /**
   * Get the text stream that we are either currently presenting to the user or
   * will be presenting will captions are enabled. If we have no text to
   * display, this will return |null|.
   *
   * @return {?shaka.extern.Stream}
   * @private
   */
  getPresentationText_() {
    /** @type {shaka.extern.Period} */
    const currentPeriod = this.getPresentationPeriod_();

    // Can't have a text stream when there is no period.
    if (currentPeriod == null) {
      return null;
    }

    // This is a workaround for the demo page to be able to display the list of
    // text tracks. If no text track is currently active, pick the one that's
    // going to be streamed when captions are enabled and mark it as active.
    if (!this.activeStreams_.getText(currentPeriod)) {
      const textStreams = shaka.util.StreamUtils.filterStreamsByLanguageAndRole(
          currentPeriod.textStreams,
          this.currentTextLanguage_,
          this.currentTextRole_);

      if (textStreams.length) {
        this.activeStreams_.useText(currentPeriod, textStreams[0]);
      }
    }

    return this.activeStreams_.getText(currentPeriod);
  }

  /**
   * Assuming the player is playing content with media source, check if the
   * player has buffered enough content to make it to the end of the
   * presentation.
   *
   * @return {boolean}
   * @private
   */
  isBufferedToEndMS_() {
    goog.asserts.assert(
        this.video_,
        'We need a video element to get buffering information');
    goog.asserts.assert(
        this.mediaSourceEngine_,
        'We need a media source engine to get buffering information');
    goog.asserts.assert(
        this.manifest_,
        'We need a manifest to get buffering information');

    // This is a strong guarantee that we are buffered to the end, because it
    // means the playhead is already at that end.
    if (this.video_.ended) {
      return true;
    }

    // This means that MediaSource has buffered the final segment in all
    // SourceBuffers and is no longer accepting additional segments.
    if (this.mediaSourceEngine_.ended()) {
      return true;
    }

    // Live streams are "buffered to the end" when they have buffered to the
    // live edge or beyond (into the region covered by the presentation delay).
    if (this.manifest_.presentationTimeline.isLive()) {
      const liveEdge =
          this.manifest_.presentationTimeline.getSegmentAvailabilityEnd();
      const bufferEnd =
          shaka.media.TimeRangesUtils.bufferEnd(this.video_.buffered);

      if (bufferEnd >= liveEdge) {
        return true;
      }
    }

    return false;
  }

  /**
   * Assuming the player is playing content with src=, check if the player has
   * buffered enough content to make it to the end of the presentation.
   *
   * @return {boolean}
   * @private
   */
  isBufferedToEndSrc_() {
    goog.asserts.assert(
        this.video_,
        'We need a video element to get buffering information');

    // This is a strong guarantee that we are buffered to the end, because it
    // means the playhead is already at that end.
    if (this.video_.ended) {
      return true;
    }

    // If we have buffered to the duration of the content, it means we will have
    // enough content to buffer to the end of the presentation.
    const bufferEnd =
        shaka.media.TimeRangesUtils.bufferEnd(this.video_.buffered);

    // Because Safari's native HLS reports slightly inaccurate values for
    // bufferEnd here, we use a fudge factor.  Without this, we can end up in a
    // buffering state at the end of the stream.
    // TODO: Try to remove the fudge here once we no longer manage buffering
    // state above the browser with playbackRate=0.
    const fudge = 0.1;  // 100 ms
    return bufferEnd >= this.video_.duration - fudge;
  }

  /**
   * Find the period in |this.manifest_| that contains |variant|. If no period
   * contains |variant| this will return |null|.
   *
   * @param {shaka.extern.Variant} variant
   * @return {?shaka.extern.Period}
   * @private
   */
  findPeriodWithVariant_(variant) {
    for (const period of this.manifest_.periods) {
      if (period.variants.includes(variant)) {
        return period;
      }
    }

    return null;
  }

  /**
   * Create an error for when we purposely interrupt a load operation.
   *
   * @return {!shaka.util.Error}
   * @private
   */
  createAbortLoadError_() {
    return new shaka.util.Error(
        shaka.util.Error.Severity.CRITICAL,
        shaka.util.Error.Category.PLAYER,
        shaka.util.Error.Code.LOAD_INTERRUPTED);
  }

  /**
   * Key
   * ----------------------
   * D   : Detach Node
   * A   : Attach Node
   * MS  : Media Source Node
   * P   : Manifest Parser Node
   * M   : Manifest Node
   * DRM : Drm Engine Node
   * L   : Load Node
   * U   : Unloading Node
   * SRC : Src Equals Node
   *
   * Graph Topology
   * ----------------------
   *
   *        [SRC]-----+
   *         ^        |
   *         |        v
   * [D]<-->[A]<-----[U]
   *         |        ^
   *         v        |
   *        [MS]------+
   *         |        |
   *         v        |
   *        [P]-------+
   *         |        |
   *         v        |
   *        [M]-------+
   *         |        |
   *         v        |
   *        [DRM]-----+
   *         |        |
   *         v        |
   *        [L]-------+
   *
   * @param {!shaka.routing.Node} currentlyAt
   * @param {shaka.routing.Payload} currentlyWith
   * @param {!shaka.routing.Node} wantsToBeAt
   * @param {shaka.routing.Payload} wantsToHave
   * @return {?shaka.routing.Node}
   * @private
   */
  getNextStep_(currentlyAt, currentlyWith, wantsToBeAt, wantsToHave) {
    let next = null;

    // Detach is very simple, either stay in detach (because |detach| was called
    // while in detached) or go somewhere that requires us to attach to an
    // element.
    if (currentlyAt == this.detachNode_) {
      next = wantsToBeAt == this.detachNode_ ?
             this.detachNode_ :
             this.attachNode_;
    }

    if (currentlyAt == this.attachNode_) {
      next = this.getNextAfterAttach_(wantsToBeAt, currentlyWith, wantsToHave);
    }

    if (currentlyAt == this.mediaSourceNode_) {
      next = this.getNextAfterMediaSource_(
          wantsToBeAt, currentlyWith, wantsToHave);
    }

    if (currentlyAt == this.parserNode_) {
      next = this.getNextMatchingAllDependencies_(
          /* destination= */ this.loadNode_,
          /* next= */ this.manifestNode_,
          /* reset= */ this.unloadNode_,
          /* goingTo= */ wantsToBeAt,
          /* has= */ currentlyWith,
          /* wants= */ wantsToHave);
    }

    if (currentlyAt == this.manifestNode_) {
      next = this.getNextMatchingAllDependencies_(
          /* destination= */ this.loadNode_,
          /* next= */ this.drmNode_,
          /* reset= */ this.unloadNode_,
          /* goingTo= */ wantsToBeAt,
          /* has= */ currentlyWith,
          /* wants= */ wantsToHave);
    }

    // For DRM, we have two options "load" or "unload". If all our constraints
    // are met, we can go to "load". If anything is off, we must go back to
    // "unload" to reset.
    if (currentlyAt == this.drmNode_) {
      next = this.getNextMatchingAllDependencies_(
          /* destination= */ this.loadNode_,
          /* next= */ this.loadNode_,
          /* reset= */ this.unloadNode_,
          /* goingTo= */ wantsToBeAt,
          /* has= */ currentlyWith,
          /* wants= */ wantsToHave);
    }

    // For DRM w/ src= playback, we only care about destination and media
    // element.
    if (currentlyAt == this.srcEqualsDrmNode_) {
      if (wantsToBeAt == this.srcEqualsNode_ &&
          currentlyWith.mediaElement == wantsToHave.mediaElement) {
        next = this.srcEqualsNode_;
      } else {
        next = this.unloadNode_;
      }
    }

    // After we load content, always go through unload because we can't safely
    // use components after we have started playback.
    if (currentlyAt == this.loadNode_ || currentlyAt == this.srcEqualsNode_) {
      next = this.unloadNode_;
    }

    if (currentlyAt == this.unloadNode_) {
      next = this.getNextAfterUnload_(wantsToBeAt, currentlyWith, wantsToHave);
    }

    goog.asserts.assert(next, 'Missing next step!');
    return next;
  }

  /**
   * @param {!shaka.routing.Node} goingTo
   * @param {shaka.routing.Payload} has
   * @param {shaka.routing.Payload} wants
   * @return {?shaka.routing.Node}
   * @private
   */
  getNextAfterAttach_(goingTo, has, wants) {
    // Attach and detach are the only two nodes that we can directly go
    // back-and-forth between.
    if (goingTo == this.detachNode_) {
      return this.detachNode_;
    }

    // If we are going anywhere other than detach, then we need the media
    // element to match, if they don't match, we need to go through detach
    // first.
    if (has.mediaElement != wants.mediaElement) {
      return this.detachNode_;
    }

    // If we are already in attached, and someone calls |attach| again (to the
    // same video element), we can handle the redundant request by re-entering
    // our current state.
    if (goingTo == this.attachNode_) {
      return this.attachNode_;
    }

    // The next step from attached to loaded is through media source.
    if (goingTo == this.mediaSourceNode_ || goingTo == this.loadNode_) {
      return this.mediaSourceNode_;
    }

    // If we are going to src=, then we should set up DRM first.  This will
    // support cases like FairPlay HLS on Safari.
    if (goingTo == this.srcEqualsNode_) {
      return this.srcEqualsDrmNode_;
    }

    // We are missing a rule, the null will get caught by a common check in
    // the routing system.
    return null;
  }

  /**
   * @param {!shaka.routing.Node} goingTo
   * @param {shaka.routing.Payload} has
   * @param {shaka.routing.Payload} wants
   * @return {?shaka.routing.Node}
   * @private
   */
  getNextAfterMediaSource_(goingTo, has, wants) {
    // We can only go to parse manifest or unload. If we want to go to load and
    // we have the right media element, we can go to parse manifest. If we
    // don't, no matter where we want to go, we must go through unload.
    if (goingTo == this.loadNode_ && has.mediaElement == wants.mediaElement) {
      return this.parserNode_;
    }

    // Right now the unload node is responsible for tearing down all playback
    // components (including media source). So since we have created media
    // source, we need to unload since our dependencies are not compatible.
    //
    // TODO: We are structured this way to maintain a historic structure. Going
    //       forward, there is no reason to restrict ourselves to this. Going
    //       forward we should explore breaking apart |onUnload| and develop
    //       more meaningful terminology around tearing down playback resources.
    return this.unloadNode_;
  }

  /**
   * After unload there are only two options, attached or detached. This choice
   * is based on whether or not we have a media element. If we have a media
   * element, then we go to attach. If we don't have a media element, we go to
   * detach.
   *
   * @param {!shaka.routing.Node} goingTo
   * @param {shaka.routing.Payload} has
   * @param {shaka.routing.Payload} wants
   * @return {?shaka.routing.Node}
   * @private
   */
  getNextAfterUnload_(goingTo, has, wants) {
    // If we don't want a media element, detach.
    // If we have the wrong media element, detach.
    // Otherwise it means we want to attach to a media element and it is safe to
    // do so.
    return !wants.mediaElement || has.mediaElement != wants.mediaElement ?
           this.detachNode_ :
           this.attachNode_;
  }

  /**
   * A general method used to handle routing when we can either than one step
   * toward our destination (while all our dependencies match) or go to a node
   * that will reset us so we can try again.
   *
   * @param {!shaka.routing.Node} destinationNode
   *   What |goingTo| must be for us to step toward |nextNode|. Otherwise we
   *   will go to |resetNode|.
   * @param {!shaka.routing.Node} nextNode
   *   The node we will go to next if |goingTo == destinationNode| and all
   *   dependencies match.
   * @param {!shaka.routing.Node} resetNode
   *   The node we will go to next if |goingTo != destinationNode| or any
   *   dependency does not match.
   * @param {!shaka.routing.Node} goingTo
   *   The node that the walker is trying to go to.
   * @param {shaka.routing.Payload} has
   *   The payload that the walker currently has.
   * @param {shaka.routing.Payload} wants
   *   The payload that the walker wants to have when iy gets to |goingTo|.
   * @return {shaka.routing.Node}
   * @private
   */
  getNextMatchingAllDependencies_(destinationNode, nextNode, resetNode, goingTo,
      has, wants) {
    if (goingTo == destinationNode &&
        has.mediaElement == wants.mediaElement &&
        has.uri == wants.uri &&
        has.mimeType == wants.mimeType &&
        has.factory == wants.factory) {
      return nextNode;
    }

    return resetNode;
  }

  /**
   * @return {shaka.routing.Payload}
   * @private
   */
  static createEmptyPayload_() {
    return {
      factory: null,
      mediaElement: null,
      mimeType: null,
      startTime: null,
      startTimeOfLoad: null,
      uri: null,
    };
  }

  /**
   * Using a promise, wrap the listeners returned by |Walker.startNewRoute|.
   * This will work for most usages in |Player| but should not be used for
   * special cases.
   *
   * This will connect |onCancel|, |onEnd|, |onError|, and |onSkip| with
   * |resolve| and |reject| but will leave |onStart| unset.
   *
   * @param {shaka.routing.Walker.Listeners} listeners
   * @return {!Promise}
   * @private
   */
  wrapWalkerListenersWithPromise_(listeners) {
    return new Promise((resolve, reject) => {
      listeners.onCancel = () => reject(this.createAbortLoadError_());
      listeners.onEnd = () => resolve();
      listeners.onError = (e) => reject(e);
      listeners.onSkip = () => reject(this.createAbortLoadError_());
    });
  }
};

/**
 * In order to know what method of loading the player used for some content, we
 * have this enum. It lets us know if content has not been loaded, loaded with
 * media source, or loaded with src equals.
 *
 * This enum has a low resolution, because it is only meant to express the
 * outer limits of the various states that the player is in. For example, when
 * someone calls a public method on player, it should not matter if they have
 * initialized drm engine, it should only matter if they finished loading
 * content.
 *
 * @enum {number}
 * @export
 */
shaka.Player.LoadMode = {
  'DESTROYED': 0,
  'NOT_LOADED': 1,
  'MEDIA_SOURCE': 2,
  'SRC_EQUALS': 3,
};

/**
 * The typical buffering threshold.  When we have less than this buffered (in
 * seconds), we enter a buffering state.  This specific value is based on manual
 * testing and evaluation across a variety of platforms.
 *
 * To make the buffering logic work in all cases, this "typical" threshold will
 * be overridden if the rebufferingGoal configuration is too low.
 *
 * @const {number}
 * @private
 */
shaka.Player.TYPICAL_BUFFERING_THRESHOLD_ = 0.5;

/**
 * @define {string} A version number taken from git at compile time.
 * @export
 */
shaka.Player.version = 'v2.5.1-master-uncompiled';

// Initialize the deprecation system using the version string we just set
// on the player.
shaka.Deprecate.init(shaka.Player.version);


/**
 * These are the EME key statuses that represent restricted playback.
 * 'usable', 'released', 'output-downscaled', 'status-pending' are statuses
 * of the usable keys.  'expired' status is being handled separately in
 * DrmEngine.
 *
 * @const {!Array.<string>}
 * @private
 */
shaka.Player.restrictedStatuses_ = ['output-restricted', 'internal-error'];


/** @private {!Object.<string, function():*>} */
shaka.Player.supportPlugins_ = {};<|MERGE_RESOLUTION|>--- conflicted
+++ resolved
@@ -1048,17 +1048,10 @@
       // This will cover both single files and native HLS.
       const canPlayNatively = Platform.supportsMediaType(mimeType);
 
-<<<<<<< HEAD
-    this.stats_.setLoadLatency(delta);
-    shaka.log.v2('loadlatency', delta);
-  });
-};
-=======
       // If we can't play natively, then src= isn't an option.
       if (!canPlayNatively) {
         return false;
       }
->>>>>>> 3de04a92
 
       const canPlayMediaSource =
           shaka.media.ManifestParser.isSupported(uri, mimeType);
@@ -1068,128 +1061,6 @@
         return true;
       }
 
-<<<<<<< HEAD
-/**
- * This should only be called by the load graph when it is time to set-up the
- * media element to play content using src=. The only times this may be called
- * is when we are attached to the same media element as in the request.
- *
- * This method assumes that it is safe for it to execute, the load-graph is
- * responsible for ensuring all assumptions are true.
- *
- * @param {shaka.routing.Payload} has
- * @param {shaka.routing.Payload} wants
- * @return {!shaka.util.AbortableOperation}
- *
- * @private
- */
-shaka.Player.prototype.onSrcEquals_ = function(has, wants) {
-  goog.asserts.assert(
-      has.mediaElement,
-      'We should have a media element when loading.');
-  goog.asserts.assert(
-      wants.uri,
-      '|has| should have a valid uri when loading.');
-  goog.asserts.assert(
-      wants.startTimeOfLoad,
-      '|wants| should tell us when the load was originally requested');
-  goog.asserts.assert(
-      this.video_ == has.mediaElement,
-      'The video element should match our media element');
-
-  // Lock-in the values that we are using so that the routing logic knows what
-  // we have.
-  has.uri = wants.uri;
-  has.startTime = wants.startTime;
-
-  // Save the uri so that it can be used outside of the load-graph.
-  this.assetUri_ = has.uri;
-
-  // Stats are for a single playback/load session.
-  this.stats_ = new shaka.util.Stats();
-
-  this.playhead_ = new shaka.media.SrcEqualsPlayhead(has.mediaElement);
-
-  if (has.startTime != null) {
-    this.playhead_.setStartTime(has.startTime);
-  }
-
-  this.playRateController_ = new shaka.media.PlayRateController({
-    getRate: () => has.mediaElement.playbackRate,
-    setRate: (rate) => { has.mediaElement.playbackRate = rate; },
-    movePlayhead: (delta) => { has.mediaElement.currentTime += delta; },
-  });
-
-  // We need to start the buffer management code near the end because it will
-  // set the initial buffering state and that depends on other components being
-  // initialized.
-  const rebufferThreshold = this.config_.streaming.rebufferingGoal;
-  this.startBufferManagement_(rebufferThreshold);
-
-  // Add all media element listeners.
-  const updateStateHistory = () => this.updateStateHistory_();
-  this.eventManager_.listen(has.mediaElement, 'playing', updateStateHistory);
-  this.eventManager_.listen(has.mediaElement, 'pause', updateStateHistory);
-  this.eventManager_.listen(has.mediaElement, 'ended', updateStateHistory);
-
-  // Wait for the 'loadeddata' event to measure load() latency.
-  this.eventManager_.listenOnce(has.mediaElement, 'loadeddata', () => {
-    const now = Date.now() / 1000;
-    const delta = now - wants.startTimeOfLoad;
-
-    this.stats_.setLoadLatency(delta);
-    shaka.log.v2('loadlatency', delta);
-  });
-
-  // The audio tracks are only available on Safari at the moment, but this
-  // drives the tracks API for Safari's native HLS. So when they change,
-  // fire the corresponding Shaka Player event.
-  if (this.video_.audioTracks) {
-    this.eventManager_.listen(
-        this.video_.audioTracks, 'addtrack', () => this.onTracksChanged_());
-    this.eventManager_.listen(
-        this.video_.audioTracks, 'removetrack', () => this.onTracksChanged_());
-  }
-  if (this.video_.textTracks) {
-    // This is a real EventTarget, but the compiler doesn't know that.
-    // TODO: File a bug or send a PR to the compiler externs to fix this.
-    const textTracks = /** @type {EventTarget} */(this.video_.textTracks);
-    this.eventManager_.listen(
-        textTracks, 'addtrack', () => this.onTracksChanged_());
-    this.eventManager_.listen(
-        textTracks, 'removetrack', () => this.onTracksChanged_());
-  }
-
-  // By setting |src| we are done "loading" with src=. We don't need to set the
-  // current time because |playhead| will do that for us.
-  has.mediaElement.src = has.uri;
-
-  // Set the load mode last so that we know that all our components are
-  // initialized.
-  this.loadMode_ = shaka.Player.LoadMode.SRC_EQUALS;
-
-  // The event doesn't mean as much for src= playback, since we don't control
-  // streaming.  But we should fire it in this path anyway since some
-  // applications may be expecting it as a life-cycle event.
-  this.dispatchEvent(new shaka.util.FakeEvent('streaming'));
-
-  // This is fully loaded when we have loaded the first frame.
-  const fullyLoaded = new shaka.util.PublicPromise();
-  if (this.video_.readyState >= HTMLMediaElement.HAVE_CURRENT_DATA) {
-    // Already done!
-    fullyLoaded.resolve();
-  } else if (this.video_.error) {
-    // Already failed!
-    fullyLoaded.reject(this.videoErrorToShakaError_());
-  } else {
-    // Wait for success or failure.
-    this.eventManager_.listenOnce(this.video_, 'loadeddata', () => {
-      fullyLoaded.resolve();
-    });
-    this.eventManager_.listenOnce(this.video_, 'error', () => {
-      fullyLoaded.reject(this.videoErrorToShakaError_());
-    });
-=======
       // If we land here, both are feasible.
       goog.asserts.assert(canPlayNatively && canPlayMediaSource,
           'Both native and MSE playback should be possible!');
@@ -1206,7 +1077,6 @@
     // HLS), we prefer MediaSource.  So the final return value for choosing src=
     // is false.
     return false;
->>>>>>> 3de04a92
   }
 
   /**
